//! `*Type` constants.
use std::{borrow::Cow, str::FromStr};

use num_derive::FromPrimitive;
use parse_display::FromStr;
use serde::{
    de::{Deserializer, Error as _, Unexpected},
    Deserialize, Serialize, Serializer,
};
use serde_repr::{Deserialize_repr, Serialize_repr};

/// Translates `STRUCTURE_*` constants.
///
/// *Note:* This constant's `TryFrom<Value>`, `Serialize` and `Deserialize`
/// implementations only operate on made-up integer constants. If you're ever
/// using these impls manually, use the `__structure_type_num_to_str` and
/// `__structure_type_str_to_num` JavaScript functions,
/// [`FromStr`][std::str::FromStr] or [`StructureType::deserialize_from_str`].
///
/// See the [module-level documentation][crate::constants] for more details.
#[derive(Copy, Clone, Debug, PartialEq, Eq, Hash, Serialize_repr, Deserialize_repr, FromStr)]
#[repr(u8)]
#[display(style = "camelCase")]
pub enum StructureType {
    Spawn = 0,
    Extension = 1,
    Road = 2,
    Wall = 3,
    Rampart = 4,
    KeeperLair = 5,
    Portal = 6,
    Controller = 7,
    Link = 8,
    Storage = 9,
    Tower = 10,
    Observer = 11,
    PowerBank = 12,
    PowerSpawn = 13,
    Extractor = 14,
    Lab = 15,
    Terminal = 16,
    Container = 17,
    Nuker = 18,
    Factory = 19,
    InvaderCore = 20,
}

impl StructureType {
    /// Translates the `CONSTRUCTION_COST` constant.
    #[inline]
    pub fn construction_cost(self) -> Option<u32> {
        use self::StructureType::*;

        let cost = match self {
            Spawn => 15_000,
            Extension => 3_000,
            Road => 300,
            Wall => 1,
            Rampart => 1,
            Link => 5_000,
            Storage => 30_000,
            Tower => 5_000,
            Observer => 8_000,
            PowerSpawn => 100_000,
            Extractor => 5_000,
            Lab => 50_000,
            Terminal => 100_000,
            Container => 5_000,
            Nuker => 100_000,
            Factory => 100_000,
            KeeperLair | PowerBank | Portal | Controller | InvaderCore => return None,
        };
        Some(cost)
    }

    #[inline]
    pub fn initial_hits(self) -> Option<u32> {
        use self::StructureType::*;
        use super::numbers::*;

        let hits = match self {
            Spawn => SPAWN_HITS,
            Extension => EXTENSION_HITS,
            Road => ROAD_HITS,
            Wall => WALL_HITS,
            Rampart => RAMPART_HITS,
            Link => LINK_HITS,
            Storage => STORAGE_HITS,
            Tower => TOWER_HITS,
            Observer => OBSERVER_HITS,
            PowerBank => POWER_BANK_HITS,
            PowerSpawn => POWER_SPAWN_HITS,
            Extractor => EXTENSION_HITS,
            Lab => LAB_HITS,
            Terminal => TOWER_HITS,
            Container => CONTAINER_HITS,
            Nuker => NUKER_HITS,
            Factory => FACTORY_HITS,
            InvaderCore => INVADER_CORE_HITS,
            KeeperLair | Portal | Controller => return None,
        };
        Some(hits)
    }

    /// Helper function for deserializing from a string rather than a fake
    /// integer value.
    pub fn deserialize_from_str<'de, D: Deserializer<'de>>(d: D) -> Result<Self, D::Error> {
        let s: Cow<'de, str> = Cow::deserialize(d)?;
        Self::from_str(&s).map_err(|_| {
            D::Error::invalid_value(Unexpected::Str(&s), &"a known STRUCTURE_* constant string")
        })
    }
}

js_deserializable!(StructureType);

/// Translates `SUBSCRIPTION_TOKEN` and `INTERSHARD_RESOURCES` constants.
///
/// *Note:* This constant's `TryFrom<Value>`, `Serialize` and `Deserialize`
/// implementations only operate on made-up integer constants. If you're ever
/// using these impls manually, use the `__resource_type_num_to_str`
/// and `__resource_type_str_to_num` JavaScript functions,
/// [`FromStr`][std::str::FromStr] or
/// [`IntershardResourceType::deserialize_from_str`].
///
/// See the [module-level documentation][crate::constants] for more details.
#[derive(Copy, Clone, Debug, PartialEq, Eq, Hash, Serialize_repr, Deserialize_repr, FromStr)]
#[repr(u16)]
pub enum IntershardResourceType {
    /// `"token"`
    #[display("token")]
    SubscriptionToken = 1001,
}

impl IntershardResourceType {
    /// Helper function for deserializing from a string rather than a fake
    /// integer value.
    pub fn deserialize_from_str<'de, D: Deserializer<'de>>(d: D) -> Result<Self, D::Error> {
        let s: Cow<'de, str> = Cow::deserialize(d)?;
        Self::from_str(&s).map_err(|_| {
            D::Error::invalid_value(
                Unexpected::Str(&s),
                &"a known constant string in INTERSHARD_RESOURCES",
            )
        })
    }
}

js_deserializable!(IntershardResourceType);

/// Resource type constant for all possible types of resources.
///
/// *Note:* This constant's `TryFrom<Value>`, `Serialize` and `Deserialize`
/// implementations only operate on made-up integer constants. If you're ever
/// using these impls manually, use the `__resource_type_num_to_str`
/// and `__resource_type_str_to_num` JavaScript functions,
/// [`FromStr`][std::str::FromStr] or [`ResourceType::deserialize_from_str`].
///
/// See the [module-level documentation][crate::constants] for more details.
#[derive(Copy, Clone, Debug, PartialEq, Eq, Hash, Serialize_repr, Deserialize_repr, FromStr)]
#[repr(u16)]
pub enum ResourceType {
    /// `"energy"`
    #[display("energy")]
    Energy = 1,
    /// `"power"`
    #[display("power")]
    Power = 2,
    /// `"H"`
    #[display("H")]
    Hydrogen = 3,
    /// `"O"`
    #[display("O")]
    Oxygen = 4,
    /// `"U"`
    #[display("U")]
    Utrium = 5,
    /// `"L"`
    #[display("L")]
    Lemergium = 6,
    /// `"K"`
    #[display("K")]
    Keanium = 7,
    /// `"Z"`
    #[display("Z")]
    Zynthium = 8,
    /// `"X"`
    #[display("X")]
    Catalyst = 9,
    /// `"G"`
    #[display("G")]
    Ghodium = 10,
    // constants.js has these base commodities ordered here, but they're assigned
    // higher integer representations and implemented below to avoid renumbering:
    // RESOURCE_SILICON, RESOURCE_METAL, RESOURCE_BIOMASS, RESOURCE_MIST
    /// `"OH"`
    #[display("OH")]
    Hydroxide = 11,
    /// `"ZK"`
    #[display("ZK")]
    ZynthiumKeanite = 12,
    /// `"UL"`
    #[display("UL")]
    UtriumLemergite = 13,
    /// `"UH"`
    #[display("UH")]
    UtriumHydride = 14,
    /// `"UO"`
    #[display("UO")]
    UtriumOxide = 15,
    /// `"KH"`
    #[display("KH")]
    KeaniumHydride = 16,
    /// `"KO"`
    #[display("KO")]
    KeaniumOxide = 17,
    /// `"LH"`
    #[display("LH")]
    LemergiumHydride = 18,
    /// `"LO"`
    #[display("LO")]
    LemergiumOxide = 19,
    /// `"ZH"`
    #[display("ZH")]
    ZynthiumHydride = 20,
    /// `"ZO"`
    #[display("ZO")]
    ZynthiumOxide = 21,
    /// `"GH"`
    #[display("GH")]
    GhodiumHydride = 22,
    /// `"GO"`
    #[display("GO")]
    GhodiumOxide = 23,
    /// `"UH2O"`
    #[display("UH2O")]
    UtriumAcid = 24,
    /// `"UHO2"`
    #[display("UHO2")]
    UtriumAlkalide = 25,
    /// `"KH2O"`
    #[display("KH2O")]
    KeaniumAcid = 26,
    /// `"KHO2"`
    #[display("KHO2")]
    KeaniumAlkalide = 27,
    /// `"LH2O"`
    #[display("LH2O")]
    LemergiumAcid = 28,
    /// `"LHO2"`
    #[display("LHO2")]
    LemergiumAlkalide = 29,
    /// `"ZH2O"`
    #[display("ZH2O")]
    ZynthiumAcid = 30,
    /// `"ZHO2"`
    #[display("ZHO2")]
    ZynthiumAlkalide = 31,
    /// `"GH2O"`
    #[display("GH2O")]
    GhodiumAcid = 32,
    /// `"GHO2"`
    #[display("GHO2")]
    GhodiumAlkalide = 33,
    /// `"XUH2O"`
    #[display("XUH2O")]
    CatalyzedUtriumAcid = 34,
    /// `"XUHO2"`
    #[display("XUHO2")]
    CatalyzedUtriumAlkalide = 35,
    /// `"XKH2O"`
    #[display("XKH2O")]
    CatalyzedKeaniumAcid = 36,
    /// `"XKHO2"`
    #[display("XKHO2")]
    CatalyzedKeaniumAlkalide = 37,
    /// `"XLH2O"`
    #[display("XLH2O")]
    CatalyzedLemergiumAcid = 38,
    /// `"XLHO2"`
    #[display("XLHO2")]
    CatalyzedLemergiumAlkalide = 39,
    /// `"XZH2O"`
    #[display("XZH2O")]
    CatalyzedZynthiumAcid = 40,
    /// `"XZHO2"`
    #[display("XZHO2")]
    CatalyzedZynthiumAlkalide = 41,
    /// `"XGH2O"`
    #[display("XGH2O")]
    CatalyzedGhodiumAcid = 42,
    /// `"XGHO2"`
    #[display("XGHO2")]
    CatalyzedGhodiumAlkalide = 43,
    /// `"ops"`
    #[display("ops")]
    Ops = 44,
    // these 4 base commodities are ordered earlier in constants.js
    /// `"silicon"`
    #[display("silicon")]
    Silicon = 45,
    /// `"metal"`
    #[display("metal")]
    Metal = 46,
    /// `"biomass"`
    #[display("biomass")]
    Biomass = 47,
    /// `"mist"`
    #[display("mist")]
    Mist = 48,
    /// `"utrium_bar"`
    #[display("utrium_bar")]
    UtriumBar = 49,
    /// `"lemergium_bar"`
    #[display("lemergium_bar")]
    LemergiumBar = 50,
    /// `"zynthium_bar"`
    #[display("zynthium_bar")]
    ZynthiumBar = 51,
    /// `"keanium_bar"`
    #[display("keanium_bar")]
    KeaniumBar = 52,
    /// `"ghodium_melt"`
    #[display("ghodium_melt")]
    GhodiumMelt = 53,
    /// `"oxidant"`
    #[display("oxidant")]
    Oxidant = 54,
    /// `"reductant"`
    #[display("reductant")]
    Reductant = 55,
    /// `"purifier"`
    #[display("purifier")]
    Purifier = 56,
    /// `"battery"`
    #[display("battery")]
    Battery = 57,
    /// `"composite"`
    #[display("composite")]
    Composite = 58,
    /// `"crystal"`
    #[display("crystal")]
    Crystal = 59,
    /// `"liquid"`
    #[display("liquid")]
    Liquid = 60,
    /// `"wire"`
    #[display("wire")]
    Wire = 61,
    /// `"switch"`
    #[display("switch")]
    Switch = 62,
    /// `"transistor"`
    #[display("transistor")]
    Transistor = 63,
    /// `"microchip"`
    #[display("microchip")]
    Microchip = 64,
    /// `"circuit"`
    #[display("circuit")]
    Circuit = 65,
    /// `"device"`
    #[display("device")]
    Device = 66,
    /// `"cell"`
    #[display("cell")]
    Cell = 67,
    /// `"phlegm"`
    #[display("phlegm")]
    Phlegm = 68,
    /// `"tissue"`
    #[display("tissue")]
    Tissue = 69,
    /// `"muscle"`
    #[display("muscle")]
    Muscle = 70,
    /// `"organoid"`
    #[display("organoid")]
    Organoid = 71,
    /// `"organism"`
    #[display("organism")]
    Organism = 72,
    /// `"alloy"`
    #[display("alloy")]
    Alloy = 73,
    /// `"tube"`
    #[display("tube")]
    Tube = 74,
    /// `"fixtures"`
    #[display("fixtures")]
    Fixtures = 75,
    /// `"frame"`
    #[display("frame")]
    Frame = 76,
    /// `"hydraulics"`
    #[display("hydraulics")]
    Hydraulics = 77,
    /// `"machine"`
    #[display("machine")]
    Machine = 78,
    /// `"condensate"`
    #[display("condensate")]
    Condensate = 79,
    /// `"concentrate"`
    #[display("concentrate")]
    Concentrate = 80,
    /// `"extract"`
    #[display("extract")]
    Extract = 81,
    /// `"spirit"`
    #[display("spirit")]
    Spirit = 82,
    /// `"emanation"`
    #[display("emanation")]
    Emanation = 83,
    /// `"essence"`
    #[display("essence")]
    Essence = 84,
}

impl ResourceType {
    /// Translates the `REACTION_TIME` constant.
    #[inline]
    pub fn reaction_time(self) -> Option<u32> {
        use ResourceType::*;
        let time = match self {
            // these comments copied directly from JavaScript 'constants.js' file.
            // OH: 20,
            Hydroxide => 20,
            // ZK: 5,
            ZynthiumKeanite => 5,
            // UL: 5,
            UtriumLemergite => 5,
            // G: 5,
            Ghodium => 5,
            // UH: 10,
            UtriumHydride => 10,
            // UH2O: 5,
            UtriumAcid => 5,
            // XUH2O: 60,
            CatalyzedUtriumAcid => 60,
            // UO: 10,
            UtriumOxide => 10,
            // UHO2: 5,
            UtriumAlkalide => 5,
            // XUHO2: 60,
            CatalyzedUtriumAlkalide => 60,
            // KH: 10,
            KeaniumHydride => 10,
            // KH2O: 5,
            KeaniumAcid => 5,
            // XKH2O: 60,
            CatalyzedKeaniumAcid => 60,
            // KO: 10,
            KeaniumOxide => 10,
            // KHO2: 5,
            KeaniumAlkalide => 5,
            // XKHO2: 60,
            CatalyzedKeaniumAlkalide => 60,
            // LH: 15,
            LemergiumHydride => 15,
            // LH2O: 10,
            LemergiumAcid => 10,
            // XLH2O: 65,
            CatalyzedLemergiumAcid => 65,
            // LO: 10,
            LemergiumOxide => 10,
            // LHO2: 5,
            LemergiumAlkalide => 5,
            // XLHO2: 60,
            CatalyzedLemergiumAlkalide => 60,
            // ZH: 20,
            ZynthiumHydride => 20,
            // ZH2O: 40,
            ZynthiumAcid => 40,
            // XZH2O: 160,
            CatalyzedZynthiumAcid => 160,
            // ZO: 10,
            ZynthiumOxide => 10,
            // ZHO2: 5,
            ZynthiumAlkalide => 5,
            // XZHO2: 60,
            CatalyzedZynthiumAlkalide => 60,
            // GH: 10,
            GhodiumHydride => 10,
            // GH2O: 15,
            GhodiumAcid => 15,
            // XGH2O: 80,
            CatalyzedGhodiumAcid => 80,
            // GO: 10,
            GhodiumOxide => 10,
            // GHO2: 30,
            GhodiumAlkalide => 30,
            // XGHO2: 150,
            CatalyzedGhodiumAlkalide => 150,
            // non-molecule resources
            _ => return None,
        };
        Some(time)
    }

    /// Helper function for deserializing from a string rather than a fake
    /// integer value.
    pub fn deserialize_from_str<'de, D: Deserializer<'de>>(d: D) -> Result<Self, D::Error> {
        let s: Cow<'de, str> = Cow::deserialize(d)?;
        Self::from_str(&s).map_err(|_| {
            D::Error::invalid_value(
                Unexpected::Str(&s),
                &"a known constant string in RESOURCES_ALL",
            )
        })
    }
}

js_deserializable!(ResourceType);

<<<<<<< HEAD
/// Translates market resource types which can include both `RESOURCE_*`
/// and `INTERSHARD_RESOURCES` constants.
#[derive(Copy, Clone, Debug, PartialEq, Eq, Hash)]
pub enum MarketResourceType {
    Resource(ResourceType),
    IntershardResource(IntershardResourceType),
}

impl MarketResourceType {
    /// Helper function for deserializing from a string rather than a fake
    /// integer value.
    pub fn deserialize_from_str<'de, D: Deserializer<'de>>(d: D) -> Result<Self, D::Error> {
        let s: Cow<'de, str> = Cow::deserialize(d)?;

        ResourceType::from_str(&s)
            .map(|ty| MarketResourceType::Resource(ty))
            .or(IntershardResourceType::from_str(&s)
                .map(|ty| MarketResourceType::IntershardResource(ty)))
            .map_err(|_| {
                D::Error::invalid_value(
                    Unexpected::Str(&s),
                    &"a known constant string in RESOURCES_ALL or INTERSHARD_RESOURCES",
                )
            })
    }
}

impl<'de> Deserialize<'de> for MarketResourceType {
    fn deserialize<D>(deserializer: D) -> Result<Self, D::Error>
    where
        D: Deserializer<'de>,
    {
        let resource = u16::deserialize(deserializer)?;
        let resource_type = match resource {
            1 => MarketResourceType::Resource(ResourceType::Energy),
            2 => MarketResourceType::Resource(ResourceType::Power),
            3 => MarketResourceType::Resource(ResourceType::Hydrogen),
            4 => MarketResourceType::Resource(ResourceType::Oxygen),
            5 => MarketResourceType::Resource(ResourceType::Utrium),
            6 => MarketResourceType::Resource(ResourceType::Lemergium),
            7 => MarketResourceType::Resource(ResourceType::Keanium),
            8 => MarketResourceType::Resource(ResourceType::Zynthium),
            9 => MarketResourceType::Resource(ResourceType::Catalyst),
            10 => MarketResourceType::Resource(ResourceType::Ghodium),
            11 => MarketResourceType::Resource(ResourceType::Hydroxide),
            12 => MarketResourceType::Resource(ResourceType::ZynthiumKeanite),
            13 => MarketResourceType::Resource(ResourceType::UtriumLemergite),
            14 => MarketResourceType::Resource(ResourceType::UtriumHydride),
            15 => MarketResourceType::Resource(ResourceType::UtriumOxide),
            16 => MarketResourceType::Resource(ResourceType::KeaniumHydride),
            17 => MarketResourceType::Resource(ResourceType::KeaniumOxide),
            18 => MarketResourceType::Resource(ResourceType::LemergiumHydride),
            19 => MarketResourceType::Resource(ResourceType::LemergiumOxide),
            20 => MarketResourceType::Resource(ResourceType::ZynthiumHydride),
            21 => MarketResourceType::Resource(ResourceType::ZynthiumOxide),
            22 => MarketResourceType::Resource(ResourceType::GhodiumHydride),
            23 => MarketResourceType::Resource(ResourceType::GhodiumOxide),
            24 => MarketResourceType::Resource(ResourceType::UtriumAcid),
            25 => MarketResourceType::Resource(ResourceType::UtriumAlkalide),
            26 => MarketResourceType::Resource(ResourceType::KeaniumAcid),
            27 => MarketResourceType::Resource(ResourceType::KeaniumAlkalide),
            28 => MarketResourceType::Resource(ResourceType::LemergiumAcid),
            29 => MarketResourceType::Resource(ResourceType::LemergiumAlkalide),
            30 => MarketResourceType::Resource(ResourceType::ZynthiumAcid),
            31 => MarketResourceType::Resource(ResourceType::ZynthiumAlkalide),
            32 => MarketResourceType::Resource(ResourceType::GhodiumAcid),
            33 => MarketResourceType::Resource(ResourceType::GhodiumAlkalide),
            34 => MarketResourceType::Resource(ResourceType::CatalyzedUtriumAcid),
            35 => MarketResourceType::Resource(ResourceType::CatalyzedUtriumAlkalide),
            36 => MarketResourceType::Resource(ResourceType::CatalyzedKeaniumAcid),
            37 => MarketResourceType::Resource(ResourceType::CatalyzedKeaniumAlkalide),
            38 => MarketResourceType::Resource(ResourceType::CatalyzedLemergiumAcid),
            39 => MarketResourceType::Resource(ResourceType::CatalyzedLemergiumAlkalide),
            40 => MarketResourceType::Resource(ResourceType::CatalyzedZynthiumAcid),
            41 => MarketResourceType::Resource(ResourceType::CatalyzedZynthiumAlkalide),
            42 => MarketResourceType::Resource(ResourceType::CatalyzedGhodiumAcid),
            43 => MarketResourceType::Resource(ResourceType::CatalyzedGhodiumAlkalide),
            44 => MarketResourceType::Resource(ResourceType::Ops),
            45 => MarketResourceType::Resource(ResourceType::Silicon),
            46 => MarketResourceType::Resource(ResourceType::Metal),
            47 => MarketResourceType::Resource(ResourceType::Biomass),
            48 => MarketResourceType::Resource(ResourceType::Mist),
            49 => MarketResourceType::Resource(ResourceType::UtriumBar),
            50 => MarketResourceType::Resource(ResourceType::LemergiumBar),
            51 => MarketResourceType::Resource(ResourceType::ZynthiumBar),
            52 => MarketResourceType::Resource(ResourceType::KeaniumBar),
            53 => MarketResourceType::Resource(ResourceType::GhodiumMelt),
            54 => MarketResourceType::Resource(ResourceType::Oxidant),
            55 => MarketResourceType::Resource(ResourceType::Reductant),
            56 => MarketResourceType::Resource(ResourceType::Purifier),
            57 => MarketResourceType::Resource(ResourceType::Battery),
            58 => MarketResourceType::Resource(ResourceType::Composite),
            59 => MarketResourceType::Resource(ResourceType::Crystal),
            60 => MarketResourceType::Resource(ResourceType::Liquid),
            61 => MarketResourceType::Resource(ResourceType::Wire),
            62 => MarketResourceType::Resource(ResourceType::Switch),
            63 => MarketResourceType::Resource(ResourceType::Transistor),
            64 => MarketResourceType::Resource(ResourceType::Microchip),
            65 => MarketResourceType::Resource(ResourceType::Circuit),
            66 => MarketResourceType::Resource(ResourceType::Device),
            67 => MarketResourceType::Resource(ResourceType::Cell),
            68 => MarketResourceType::Resource(ResourceType::Phlegm),
            69 => MarketResourceType::Resource(ResourceType::Tissue),
            70 => MarketResourceType::Resource(ResourceType::Muscle),
            71 => MarketResourceType::Resource(ResourceType::Organoid),
            72 => MarketResourceType::Resource(ResourceType::Organism),
            73 => MarketResourceType::Resource(ResourceType::Alloy),
            74 => MarketResourceType::Resource(ResourceType::Tube),
            75 => MarketResourceType::Resource(ResourceType::Fixtures),
            76 => MarketResourceType::Resource(ResourceType::Frame),
            77 => MarketResourceType::Resource(ResourceType::Hydraulics),
            78 => MarketResourceType::Resource(ResourceType::Machine),
            79 => MarketResourceType::Resource(ResourceType::Condensate),
            80 => MarketResourceType::Resource(ResourceType::Concentrate),
            81 => MarketResourceType::Resource(ResourceType::Extract),
            82 => MarketResourceType::Resource(ResourceType::Spirit),
            83 => MarketResourceType::Resource(ResourceType::Emanation),
            84 => MarketResourceType::Resource(ResourceType::Essence),
            1001 => {
                MarketResourceType::IntershardResource(IntershardResourceType::SubscriptionToken)
            }
            _ => {
                return Err(D::Error::invalid_value(
                    Unexpected::Unsigned(resource as u64),
                    &"a valid RESOURCES_ALL or INTERSHARD_RESOURCES type integer",
                ))
            }
        };
        Ok(resource_type)
    }
}

impl Serialize for MarketResourceType {
    fn serialize<S>(&self, serializer: S) -> Result<S::Ok, S::Error>
    where
        S: Serializer,
    {
        match self {
            MarketResourceType::Resource(ty) => ty.serialize(serializer),
            MarketResourceType::IntershardResource(ty) => ty.serialize(serializer),
        }
    }
}

/// Translates the `PWR_*` constants.
=======
/// Translates the `POWER_CLASS` constants, which are classes of power creeps
#[derive(Copy, Clone, Debug, PartialEq, Eq, Hash, Serialize_repr, Deserialize_repr, FromStr)]
#[repr(u8)]
pub enum PowerCreepClass {
    /// `"operator"`
    #[display("operator")]
    Operator = 1,
}

js_deserializable!(PowerCreepClass);

/// Translates the `PWR_*` constants, which are types of powers used by power
/// creeps
>>>>>>> 751af236
#[derive(
    Copy, Clone, Debug, PartialEq, Eq, Hash, FromPrimitive, Serialize_repr, Deserialize_repr,
)]
#[repr(u8)]
pub enum PowerType {
    GenerateOps = 1,
    OperateSpawn = 2,
    OperateTower = 3,
    OperateStorage = 4,
    OperateLab = 5,
    OperateExtension = 6,
    OperateObserver = 7,
    OperateTerminal = 8,
    DisruptSpawn = 9,
    DisruptTower = 10,
    Shield = 12,
    RegenSource = 13,
    RegenMineral = 14,
    DisruptTerminal = 15,
    OperatePower = 16,
    Fortify = 17,
    OperateController = 18,
    OperateFactory = 19,
}

js_deserializable!(PowerType);

/// Translates the `EFFECT_*` constants, which are natural effect types
#[derive(
    Copy, Clone, Debug, PartialEq, Eq, Hash, FromPrimitive, Serialize_repr, Deserialize_repr,
)]
#[repr(u16)]
pub enum NaturalEffectType {
    Invulnerability = 1001,
    CollapseTimer = 1002,
}

js_deserializable!(NaturalEffectType);

/// Translates effect types which can include both `PWR_*` and `EFFECT_*`
/// constants.
#[derive(Copy, Clone, Debug, PartialEq, Eq, Hash)]
pub enum EffectType {
    PowerEffect(PowerType),
    NaturalEffect(NaturalEffectType),
}

impl<'de> Deserialize<'de> for EffectType {
    fn deserialize<D>(deserializer: D) -> Result<Self, D::Error>
    where
        D: Deserializer<'de>,
    {
        let effect = u16::deserialize(deserializer)?;
        let effect_type = match effect {
            1 => EffectType::PowerEffect(PowerType::GenerateOps),
            2 => EffectType::PowerEffect(PowerType::OperateSpawn),
            3 => EffectType::PowerEffect(PowerType::OperateTower),
            4 => EffectType::PowerEffect(PowerType::OperateStorage),
            5 => EffectType::PowerEffect(PowerType::OperateLab),
            6 => EffectType::PowerEffect(PowerType::OperateExtension),
            7 => EffectType::PowerEffect(PowerType::OperateObserver),
            8 => EffectType::PowerEffect(PowerType::OperateTerminal),
            9 => EffectType::PowerEffect(PowerType::DisruptSpawn),
            10 => EffectType::PowerEffect(PowerType::DisruptTower),
            12 => EffectType::PowerEffect(PowerType::Shield),
            13 => EffectType::PowerEffect(PowerType::RegenSource),
            14 => EffectType::PowerEffect(PowerType::RegenMineral),
            15 => EffectType::PowerEffect(PowerType::DisruptTerminal),
            16 => EffectType::PowerEffect(PowerType::OperatePower),
            17 => EffectType::PowerEffect(PowerType::Fortify),
            18 => EffectType::PowerEffect(PowerType::OperateController),
            19 => EffectType::PowerEffect(PowerType::OperateFactory),
            1001 => EffectType::NaturalEffect(NaturalEffectType::Invulnerability),
            1002 => EffectType::NaturalEffect(NaturalEffectType::CollapseTimer),
            _ => {
                return Err(D::Error::invalid_value(
                    Unexpected::Unsigned(effect as u64),
                    &"a valid PWR_* or EFFECT_* type integer",
                ))
            }
        };

        Ok(effect_type)
    }
}<|MERGE_RESOLUTION|>--- conflicted
+++ resolved
@@ -514,7 +514,6 @@
 
 js_deserializable!(ResourceType);
 
-<<<<<<< HEAD
 /// Translates market resource types which can include both `RESOURCE_*`
 /// and `INTERSHARD_RESOURCES` constants.
 #[derive(Copy, Clone, Debug, PartialEq, Eq, Hash)]
@@ -659,8 +658,6 @@
     }
 }
 
-/// Translates the `PWR_*` constants.
-=======
 /// Translates the `POWER_CLASS` constants, which are classes of power creeps
 #[derive(Copy, Clone, Debug, PartialEq, Eq, Hash, Serialize_repr, Deserialize_repr, FromStr)]
 #[repr(u8)]
@@ -674,7 +671,6 @@
 
 /// Translates the `PWR_*` constants, which are types of powers used by power
 /// creeps
->>>>>>> 751af236
 #[derive(
     Copy, Clone, Debug, PartialEq, Eq, Hash, FromPrimitive, Serialize_repr, Deserialize_repr,
 )]
