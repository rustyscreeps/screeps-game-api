//! `*Type` constants.
use std::{borrow::Cow, str::FromStr};

use num_derive::FromPrimitive;
use parse_display::FromStr;
use serde::{
    de::{Deserializer, Error as _, Unexpected},
    Deserialize, Serialize, Serializer,
};
use serde_repr::{Deserialize_repr, Serialize_repr};

/// Translates `STRUCTURE_*` constants.
///
/// *Note:* This constant's `TryFrom<Value>`, `Serialize` and `Deserialize`
/// implementations only operate on made-up integer constants. If you're ever
/// using these impls manually, use the `__structure_type_num_to_str` and
/// `__structure_type_str_to_num` JavaScript functions,
/// [`FromStr`][std::str::FromStr] or [`StructureType::deserialize_from_str`].
///
/// See the [module-level documentation][crate::constants] for more details.
#[derive(Copy, Clone, Debug, PartialEq, Eq, Hash, Serialize_repr, Deserialize_repr, FromStr)]
#[repr(u8)]
#[display(style = "camelCase")]
pub enum StructureType {
    Spawn = 0,
    Extension = 1,
    Road = 2,
    Wall = 3,
    Rampart = 4,
    KeeperLair = 5,
    Portal = 6,
    Controller = 7,
    Link = 8,
    Storage = 9,
    Tower = 10,
    Observer = 11,
    PowerBank = 12,
    PowerSpawn = 13,
    Extractor = 14,
    Lab = 15,
    Terminal = 16,
    Container = 17,
    Nuker = 18,
    Factory = 19,
    InvaderCore = 20,
}

impl StructureType {
    /// Translates the `CONSTRUCTION_COST` constant.
    #[inline]
    pub fn construction_cost(self) -> Option<u32> {
        use self::StructureType::*;

        let cost = match self {
            Spawn => 15_000,
            Extension => 3_000,
            Road => 300,
            Wall => 1,
            Rampart => 1,
            Link => 5_000,
            Storage => 30_000,
            Tower => 5_000,
            Observer => 8_000,
            PowerSpawn => 100_000,
            Extractor => 5_000,
            Lab => 50_000,
            Terminal => 100_000,
            Container => 5_000,
            Nuker => 100_000,
            Factory => 100_000,
            KeeperLair | PowerBank | Portal | Controller | InvaderCore => return None,
        };
        Some(cost)
    }

    #[inline]
    pub fn initial_hits(self) -> Option<u32> {
        use self::StructureType::*;
        use super::numbers::*;

        let hits = match self {
            Spawn => SPAWN_HITS,
            Extension => EXTENSION_HITS,
            Road => ROAD_HITS,
            Wall => WALL_HITS,
            Rampart => RAMPART_HITS,
            Link => LINK_HITS,
            Storage => STORAGE_HITS,
            Tower => TOWER_HITS,
            Observer => OBSERVER_HITS,
            PowerBank => POWER_BANK_HITS,
            PowerSpawn => POWER_SPAWN_HITS,
            Extractor => EXTENSION_HITS,
            Lab => LAB_HITS,
            Terminal => TOWER_HITS,
            Container => CONTAINER_HITS,
            Nuker => NUKER_HITS,
            Factory => FACTORY_HITS,
            InvaderCore => INVADER_CORE_HITS,
            KeeperLair | Portal | Controller => return None,
        };
        Some(hits)
    }

    /// Helper function for deserializing from a string rather than a fake
    /// integer value.
    pub fn deserialize_from_str<'de, D: Deserializer<'de>>(d: D) -> Result<Self, D::Error> {
        let s: Cow<'de, str> = Cow::deserialize(d)?;
        Self::from_str(&s).map_err(|_| {
            D::Error::invalid_value(Unexpected::Str(&s), &"a known STRUCTURE_* constant string")
        })
    }
}

js_deserializable!(StructureType);

/// Translates `SUBSCRIPTION_TOKEN` and `INTERSHARD_RESOURCES` constants.
///
/// *Note:* This constant's `TryFrom<Value>`, `Serialize` and `Deserialize`
/// implementations only operate on made-up integer constants. If you're ever
/// using these impls manually, use the `__resource_type_num_to_str`
/// and `__resource_type_str_to_num` JavaScript functions,
/// [`FromStr`][std::str::FromStr] or
/// [`IntershardResourceType::deserialize_from_str`].
///
/// See the [module-level documentation][crate::constants] for more details.
#[derive(Copy, Clone, Debug, PartialEq, Eq, Hash, Serialize_repr, Deserialize_repr, FromStr)]
#[repr(u16)]
pub enum IntershardResourceType {
    /// `"token"`
    #[display("token")]
    SubscriptionToken = 1001,
}

impl IntershardResourceType {
    /// Helper function for deserializing from a string rather than a fake
    /// integer value.
    pub fn deserialize_from_str<'de, D: Deserializer<'de>>(d: D) -> Result<Self, D::Error> {
        let s: Cow<'de, str> = Cow::deserialize(d)?;
        Self::from_str(&s).map_err(|_| {
            D::Error::invalid_value(
                Unexpected::Str(&s),
                &"a known constant string in INTERSHARD_RESOURCES",
            )
        })
    }
}

js_deserializable!(IntershardResourceType);

/// Resource type constant for all possible types of resources.
///
/// *Note:* This constant's `TryFrom<Value>`, `Serialize` and `Deserialize`
/// implementations only operate on made-up integer constants. If you're ever
/// using these impls manually, use the `__resource_type_num_to_str`
/// and `__resource_type_str_to_num` JavaScript functions,
/// [`FromStr`][std::str::FromStr] or [`ResourceType::deserialize_from_str`].
///
/// See the [module-level documentation][crate::constants] for more details.
#[derive(Copy, Clone, Debug, PartialEq, Eq, Hash, Serialize_repr, Deserialize_repr, FromStr)]
#[repr(u16)]
pub enum ResourceType {
    /// `"energy"`
    #[display("energy")]
    Energy = 1,
    /// `"power"`
    #[display("power")]
    Power = 2,
    /// `"H"`
    #[display("H")]
    Hydrogen = 3,
    /// `"O"`
    #[display("O")]
    Oxygen = 4,
    /// `"U"`
    #[display("U")]
    Utrium = 5,
    /// `"L"`
    #[display("L")]
    Lemergium = 6,
    /// `"K"`
    #[display("K")]
    Keanium = 7,
    /// `"Z"`
    #[display("Z")]
    Zynthium = 8,
    /// `"X"`
    #[display("X")]
    Catalyst = 9,
    /// `"G"`
    #[display("G")]
    Ghodium = 10,
    // constants.js has these base commodities ordered here, but they're assigned
    // higher integer representations and implemented below to avoid renumbering:
    // RESOURCE_SILICON, RESOURCE_METAL, RESOURCE_BIOMASS, RESOURCE_MIST
    /// `"OH"`
    #[display("OH")]
    Hydroxide = 11,
    /// `"ZK"`
    #[display("ZK")]
    ZynthiumKeanite = 12,
    /// `"UL"`
    #[display("UL")]
    UtriumLemergite = 13,
    /// `"UH"`
    #[display("UH")]
    UtriumHydride = 14,
    /// `"UO"`
    #[display("UO")]
    UtriumOxide = 15,
    /// `"KH"`
    #[display("KH")]
    KeaniumHydride = 16,
    /// `"KO"`
    #[display("KO")]
    KeaniumOxide = 17,
    /// `"LH"`
    #[display("LH")]
    LemergiumHydride = 18,
    /// `"LO"`
    #[display("LO")]
    LemergiumOxide = 19,
    /// `"ZH"`
    #[display("ZH")]
    ZynthiumHydride = 20,
    /// `"ZO"`
    #[display("ZO")]
    ZynthiumOxide = 21,
    /// `"GH"`
    #[display("GH")]
    GhodiumHydride = 22,
    /// `"GO"`
    #[display("GO")]
    GhodiumOxide = 23,
    /// `"UH2O"`
    #[display("UH2O")]
    UtriumAcid = 24,
    /// `"UHO2"`
    #[display("UHO2")]
    UtriumAlkalide = 25,
    /// `"KH2O"`
    #[display("KH2O")]
    KeaniumAcid = 26,
    /// `"KHO2"`
    #[display("KHO2")]
    KeaniumAlkalide = 27,
    /// `"LH2O"`
    #[display("LH2O")]
    LemergiumAcid = 28,
    /// `"LHO2"`
    #[display("LHO2")]
    LemergiumAlkalide = 29,
    /// `"ZH2O"`
    #[display("ZH2O")]
    ZynthiumAcid = 30,
    /// `"ZHO2"`
    #[display("ZHO2")]
    ZynthiumAlkalide = 31,
    /// `"GH2O"`
    #[display("GH2O")]
    GhodiumAcid = 32,
    /// `"GHO2"`
    #[display("GHO2")]
    GhodiumAlkalide = 33,
    /// `"XUH2O"`
    #[display("XUH2O")]
    CatalyzedUtriumAcid = 34,
    /// `"XUHO2"`
    #[display("XUHO2")]
    CatalyzedUtriumAlkalide = 35,
    /// `"XKH2O"`
    #[display("XKH2O")]
    CatalyzedKeaniumAcid = 36,
    /// `"XKHO2"`
    #[display("XKHO2")]
    CatalyzedKeaniumAlkalide = 37,
    /// `"XLH2O"`
    #[display("XLH2O")]
    CatalyzedLemergiumAcid = 38,
    /// `"XLHO2"`
    #[display("XLHO2")]
    CatalyzedLemergiumAlkalide = 39,
    /// `"XZH2O"`
    #[display("XZH2O")]
    CatalyzedZynthiumAcid = 40,
    /// `"XZHO2"`
    #[display("XZHO2")]
    CatalyzedZynthiumAlkalide = 41,
    /// `"XGH2O"`
    #[display("XGH2O")]
    CatalyzedGhodiumAcid = 42,
    /// `"XGHO2"`
    #[display("XGHO2")]
    CatalyzedGhodiumAlkalide = 43,
    /// `"ops"`
    #[display("ops")]
    Ops = 44,
    // these 4 base commodities are ordered earlier in constants.js
    /// `"silicon"`
    #[display("silicon")]
    Silicon = 45,
    /// `"metal"`
    #[display("metal")]
    Metal = 46,
    /// `"biomass"`
    #[display("biomass")]
    Biomass = 47,
    /// `"mist"`
    #[display("mist")]
    Mist = 48,
    /// `"utrium_bar"`
    #[display("utrium_bar")]
    UtriumBar = 49,
    /// `"lemergium_bar"`
    #[display("lemergium_bar")]
    LemergiumBar = 50,
    /// `"zynthium_bar"`
    #[display("zynthium_bar")]
    ZynthiumBar = 51,
    /// `"keanium_bar"`
    #[display("keanium_bar")]
    KeaniumBar = 52,
    /// `"ghodium_melt"`
    #[display("ghodium_melt")]
    GhodiumMelt = 53,
    /// `"oxidant"`
    #[display("oxidant")]
    Oxidant = 54,
    /// `"reductant"`
    #[display("reductant")]
    Reductant = 55,
    /// `"purifier"`
    #[display("purifier")]
    Purifier = 56,
    /// `"battery"`
    #[display("battery")]
    Battery = 57,
    /// `"composite"`
    #[display("composite")]
    Composite = 58,
    /// `"crystal"`
    #[display("crystal")]
    Crystal = 59,
    /// `"liquid"`
    #[display("liquid")]
    Liquid = 60,
    /// `"wire"`
    #[display("wire")]
    Wire = 61,
    /// `"switch"`
    #[display("switch")]
    Switch = 62,
    /// `"transistor"`
    #[display("transistor")]
    Transistor = 63,
    /// `"microchip"`
    #[display("microchip")]
    Microchip = 64,
    /// `"circuit"`
    #[display("circuit")]
    Circuit = 65,
    /// `"device"`
    #[display("device")]
    Device = 66,
    /// `"cell"`
    #[display("cell")]
    Cell = 67,
    /// `"phlegm"`
    #[display("phlegm")]
    Phlegm = 68,
    /// `"tissue"`
    #[display("tissue")]
    Tissue = 69,
    /// `"muscle"`
    #[display("muscle")]
    Muscle = 70,
    /// `"organoid"`
    #[display("organoid")]
    Organoid = 71,
    /// `"organism"`
    #[display("organism")]
    Organism = 72,
    /// `"alloy"`
    #[display("alloy")]
    Alloy = 73,
    /// `"tube"`
    #[display("tube")]
    Tube = 74,
    /// `"fixtures"`
    #[display("fixtures")]
    Fixtures = 75,
    /// `"frame"`
    #[display("frame")]
    Frame = 76,
    /// `"hydraulics"`
    #[display("hydraulics")]
    Hydraulics = 77,
    /// `"machine"`
    #[display("machine")]
    Machine = 78,
    /// `"condensate"`
    #[display("condensate")]
    Condensate = 79,
    /// `"concentrate"`
    #[display("concentrate")]
    Concentrate = 80,
    /// `"extract"`
    #[display("extract")]
    Extract = 81,
    /// `"spirit"`
    #[display("spirit")]
    Spirit = 82,
    /// `"emanation"`
    #[display("emanation")]
    Emanation = 83,
    /// `"essence"`
    #[display("essence")]
    Essence = 84,
}

#[derive(Copy, Clone, Debug)]
pub enum Boost {
    Harvest(f64),
    BuildAndRepair(f64),
    Dismantle(f64),
    UpgradeController(f64),
    Attack(f64),
    RangedAttack(f64),
    Heal(f64),
    Carry(f64),
    Move(f64),
    Tough(f64),
}

impl ResourceType {
<<<<<<< HEAD
=======
    /// Translates the `REACTION_TIME` constant.
    #[inline]
    pub fn reaction_time(self) -> Option<u32> {
        use ResourceType::*;
        let time = match self {
            // these comments copied directly from JavaScript 'constants.js' file.
            // OH: 20,
            Hydroxide => 20,
            // ZK: 5,
            ZynthiumKeanite => 5,
            // UL: 5,
            UtriumLemergite => 5,
            // G: 5,
            Ghodium => 5,
            // UH: 10,
            UtriumHydride => 10,
            // UH2O: 5,
            UtriumAcid => 5,
            // XUH2O: 60,
            CatalyzedUtriumAcid => 60,
            // UO: 10,
            UtriumOxide => 10,
            // UHO2: 5,
            UtriumAlkalide => 5,
            // XUHO2: 60,
            CatalyzedUtriumAlkalide => 60,
            // KH: 10,
            KeaniumHydride => 10,
            // KH2O: 5,
            KeaniumAcid => 5,
            // XKH2O: 60,
            CatalyzedKeaniumAcid => 60,
            // KO: 10,
            KeaniumOxide => 10,
            // KHO2: 5,
            KeaniumAlkalide => 5,
            // XKHO2: 60,
            CatalyzedKeaniumAlkalide => 60,
            // LH: 15,
            LemergiumHydride => 15,
            // LH2O: 10,
            LemergiumAcid => 10,
            // XLH2O: 65,
            CatalyzedLemergiumAcid => 65,
            // LO: 10,
            LemergiumOxide => 10,
            // LHO2: 5,
            LemergiumAlkalide => 5,
            // XLHO2: 60,
            CatalyzedLemergiumAlkalide => 60,
            // ZH: 20,
            ZynthiumHydride => 20,
            // ZH2O: 40,
            ZynthiumAcid => 40,
            // XZH2O: 160,
            CatalyzedZynthiumAcid => 160,
            // ZO: 10,
            ZynthiumOxide => 10,
            // ZHO2: 5,
            ZynthiumAlkalide => 5,
            // XZHO2: 60,
            CatalyzedZynthiumAlkalide => 60,
            // GH: 10,
            GhodiumHydride => 10,
            // GH2O: 15,
            GhodiumAcid => 15,
            // XGH2O: 80,
            CatalyzedGhodiumAcid => 80,
            // GO: 10,
            GhodiumOxide => 10,
            // GHO2: 30,
            GhodiumAlkalide => 30,
            // XGHO2: 150,
            CatalyzedGhodiumAlkalide => 150,
            // non-molecule resources
            _ => return None,
        };
        Some(time)
    }

    /// Translates the `BOOSTS` constant.
    #[inline]
    pub fn boost(self) -> Option<Boost> {
        use ResourceType::*;
        let boost = match self {
            // these comments copied directly from JavaScript 'constants.js' file.
            // UH: {
            //     attack: 2
            // },
            UtriumHydride => Boost::Attack(2.0),
            // UH2O: {
            //     attack: 3
            // },
            UtriumAcid => Boost::Attack(3.0),
            // XUH2O: {
            //     attack: 4
            // }
            CatalyzedUtriumAcid => Boost::Attack(4.0),
            // UO: {
            //     harvest: 3
            // },
            UtriumOxide => Boost::Harvest(3.0),
            // UHO2: {
            //     harvest: 5
            // },
            UtriumAlkalide => Boost::Harvest(5.0),
            // XUHO2: {
            //     harvest: 7
            // },
            CatalyzedUtriumAlkalide => Boost::Harvest(7.0),
            // KH: {
            //     capacity: 2
            // },
            KeaniumHydride => Boost::Carry(2.0),
            // KH2O: {
            //     capacity: 3
            // },
            KeaniumAcid => Boost::Carry(3.0),
            // XKH2O: {
            //     capacity: 4
            // }
            CatalyzedKeaniumAcid => Boost::Carry(4.0),
            // KO: {
            //     rangedAttack: 2,
            //     rangedMassAttack: 2
            // },
            KeaniumOxide => Boost::RangedAttack(2.0),
            // KHO2: {
            //     rangedAttack: 3,
            //     rangedMassAttack: 3
            // },
            KeaniumAlkalide => Boost::RangedAttack(4.0),
            // XKHO2: {
            //     rangedAttack: 4,
            //     rangedMassAttack: 4
            // }
            CatalyzedKeaniumAlkalide => Boost::RangedAttack(4.0),
            // LH: {
            //     build: 1.5,
            //     repair: 1.5
            // },
            LemergiumHydride => Boost::BuildAndRepair(1.5),
            // LH2O: {
            //     build: 1.8,
            //     repair: 1.8
            // },
            LemergiumAcid => Boost::BuildAndRepair(1.8),
            // XLH2O: {
            //     build: 2,
            //     repair: 2
            // },
            CatalyzedLemergiumAcid => Boost::BuildAndRepair(2.0),
            // LO: {
            //     heal: 2,
            //     rangedHeal: 2
            // },
            LemergiumOxide => Boost::Heal(2.0),
            // LHO2: {
            //     heal: 3,
            //     rangedHeal: 3
            // },
            LemergiumAlkalide => Boost::Heal(3.0),
            // XLHO2: {
            //     heal: 4,
            //     rangedHeal: 4
            // }
            CatalyzedLemergiumAlkalide => Boost::Heal(4.0),
            // ZH: {
            //     dismantle: 2
            // },
            ZynthiumHydride => Boost::Dismantle(2.0),
            // ZH2O: {
            //     dismantle: 3
            // },
            ZynthiumAcid => Boost::Dismantle(3.0),
            // XZH2O: {
            //     dismantle: 4
            // },
            CatalyzedZynthiumAcid => Boost::Dismantle(4.0),
            // ZO: {
            //     fatigue: 2
            // },
            ZynthiumOxide => Boost::Move(2.0),
            // ZHO2: {
            //     fatigue: 3
            // },
            ZynthiumAlkalide => Boost::Move(3.0),
            // XZHO2: {
            //     fatigue: 4
            // }
            CatalyzedZynthiumAlkalide => Boost::Move(4.0),
            // GH: {
            //     upgradeController: 1.5
            // },
            GhodiumHydride => Boost::UpgradeController(1.5),
            // GH2O: {
            //     upgradeController: 1.8
            // },
            GhodiumAcid => Boost::UpgradeController(1.8),
            // XGH2O: {
            //     upgradeController: 2
            // }
            CatalyzedGhodiumAcid => Boost::UpgradeController(2.0),
            // GO: {
            //     damage: .7
            // },
            GhodiumOxide => Boost::Tough(0.7),
            // GHO2: {
            //     damage: .5
            // },
            GhodiumAlkalide => Boost::Tough(0.5),
            // XGHO2: {
            //     damage: .3
            // }
            CatalyzedGhodiumAlkalide => Boost::Tough(0.3),
            // non-boost resources
            _ => return None,
        };
        Some(boost)
    }

>>>>>>> 10ad7ac8
    /// Helper function for deserializing from a string rather than a fake
    /// integer value.
    pub fn deserialize_from_str<'de, D: Deserializer<'de>>(d: D) -> Result<Self, D::Error> {
        let s: Cow<'de, str> = Cow::deserialize(d)?;
        Self::from_str(&s).map_err(|_| {
            D::Error::invalid_value(
                Unexpected::Str(&s),
                &"a known constant string in RESOURCES_ALL",
            )
        })
    }
}

js_deserializable!(ResourceType);

/// Translates market resource types which can include both `RESOURCE_*`
/// and `INTERSHARD_RESOURCES` constants.
#[derive(Copy, Clone, Debug, PartialEq, Eq, Hash)]
pub enum MarketResourceType {
    Resource(ResourceType),
    IntershardResource(IntershardResourceType),
}

impl MarketResourceType {
    /// Helper function for deserializing from a string rather than a fake
    /// integer value.
    pub fn deserialize_from_str<'de, D: Deserializer<'de>>(d: D) -> Result<Self, D::Error> {
        let s: Cow<'de, str> = Cow::deserialize(d)?;

        ResourceType::from_str(&s)
            .map(|ty| MarketResourceType::Resource(ty))
            .or(IntershardResourceType::from_str(&s)
                .map(|ty| MarketResourceType::IntershardResource(ty)))
            .map_err(|_| {
                D::Error::invalid_value(
                    Unexpected::Str(&s),
                    &"a known constant string in RESOURCES_ALL or INTERSHARD_RESOURCES",
                )
            })
    }
}

impl<'de> Deserialize<'de> for MarketResourceType {
    fn deserialize<D>(deserializer: D) -> Result<Self, D::Error>
    where
        D: Deserializer<'de>,
    {
        let resource = u16::deserialize(deserializer)?;
        let resource_type = match resource {
            1 => MarketResourceType::Resource(ResourceType::Energy),
            2 => MarketResourceType::Resource(ResourceType::Power),
            3 => MarketResourceType::Resource(ResourceType::Hydrogen),
            4 => MarketResourceType::Resource(ResourceType::Oxygen),
            5 => MarketResourceType::Resource(ResourceType::Utrium),
            6 => MarketResourceType::Resource(ResourceType::Lemergium),
            7 => MarketResourceType::Resource(ResourceType::Keanium),
            8 => MarketResourceType::Resource(ResourceType::Zynthium),
            9 => MarketResourceType::Resource(ResourceType::Catalyst),
            10 => MarketResourceType::Resource(ResourceType::Ghodium),
            11 => MarketResourceType::Resource(ResourceType::Hydroxide),
            12 => MarketResourceType::Resource(ResourceType::ZynthiumKeanite),
            13 => MarketResourceType::Resource(ResourceType::UtriumLemergite),
            14 => MarketResourceType::Resource(ResourceType::UtriumHydride),
            15 => MarketResourceType::Resource(ResourceType::UtriumOxide),
            16 => MarketResourceType::Resource(ResourceType::KeaniumHydride),
            17 => MarketResourceType::Resource(ResourceType::KeaniumOxide),
            18 => MarketResourceType::Resource(ResourceType::LemergiumHydride),
            19 => MarketResourceType::Resource(ResourceType::LemergiumOxide),
            20 => MarketResourceType::Resource(ResourceType::ZynthiumHydride),
            21 => MarketResourceType::Resource(ResourceType::ZynthiumOxide),
            22 => MarketResourceType::Resource(ResourceType::GhodiumHydride),
            23 => MarketResourceType::Resource(ResourceType::GhodiumOxide),
            24 => MarketResourceType::Resource(ResourceType::UtriumAcid),
            25 => MarketResourceType::Resource(ResourceType::UtriumAlkalide),
            26 => MarketResourceType::Resource(ResourceType::KeaniumAcid),
            27 => MarketResourceType::Resource(ResourceType::KeaniumAlkalide),
            28 => MarketResourceType::Resource(ResourceType::LemergiumAcid),
            29 => MarketResourceType::Resource(ResourceType::LemergiumAlkalide),
            30 => MarketResourceType::Resource(ResourceType::ZynthiumAcid),
            31 => MarketResourceType::Resource(ResourceType::ZynthiumAlkalide),
            32 => MarketResourceType::Resource(ResourceType::GhodiumAcid),
            33 => MarketResourceType::Resource(ResourceType::GhodiumAlkalide),
            34 => MarketResourceType::Resource(ResourceType::CatalyzedUtriumAcid),
            35 => MarketResourceType::Resource(ResourceType::CatalyzedUtriumAlkalide),
            36 => MarketResourceType::Resource(ResourceType::CatalyzedKeaniumAcid),
            37 => MarketResourceType::Resource(ResourceType::CatalyzedKeaniumAlkalide),
            38 => MarketResourceType::Resource(ResourceType::CatalyzedLemergiumAcid),
            39 => MarketResourceType::Resource(ResourceType::CatalyzedLemergiumAlkalide),
            40 => MarketResourceType::Resource(ResourceType::CatalyzedZynthiumAcid),
            41 => MarketResourceType::Resource(ResourceType::CatalyzedZynthiumAlkalide),
            42 => MarketResourceType::Resource(ResourceType::CatalyzedGhodiumAcid),
            43 => MarketResourceType::Resource(ResourceType::CatalyzedGhodiumAlkalide),
            44 => MarketResourceType::Resource(ResourceType::Ops),
            45 => MarketResourceType::Resource(ResourceType::Silicon),
            46 => MarketResourceType::Resource(ResourceType::Metal),
            47 => MarketResourceType::Resource(ResourceType::Biomass),
            48 => MarketResourceType::Resource(ResourceType::Mist),
            49 => MarketResourceType::Resource(ResourceType::UtriumBar),
            50 => MarketResourceType::Resource(ResourceType::LemergiumBar),
            51 => MarketResourceType::Resource(ResourceType::ZynthiumBar),
            52 => MarketResourceType::Resource(ResourceType::KeaniumBar),
            53 => MarketResourceType::Resource(ResourceType::GhodiumMelt),
            54 => MarketResourceType::Resource(ResourceType::Oxidant),
            55 => MarketResourceType::Resource(ResourceType::Reductant),
            56 => MarketResourceType::Resource(ResourceType::Purifier),
            57 => MarketResourceType::Resource(ResourceType::Battery),
            58 => MarketResourceType::Resource(ResourceType::Composite),
            59 => MarketResourceType::Resource(ResourceType::Crystal),
            60 => MarketResourceType::Resource(ResourceType::Liquid),
            61 => MarketResourceType::Resource(ResourceType::Wire),
            62 => MarketResourceType::Resource(ResourceType::Switch),
            63 => MarketResourceType::Resource(ResourceType::Transistor),
            64 => MarketResourceType::Resource(ResourceType::Microchip),
            65 => MarketResourceType::Resource(ResourceType::Circuit),
            66 => MarketResourceType::Resource(ResourceType::Device),
            67 => MarketResourceType::Resource(ResourceType::Cell),
            68 => MarketResourceType::Resource(ResourceType::Phlegm),
            69 => MarketResourceType::Resource(ResourceType::Tissue),
            70 => MarketResourceType::Resource(ResourceType::Muscle),
            71 => MarketResourceType::Resource(ResourceType::Organoid),
            72 => MarketResourceType::Resource(ResourceType::Organism),
            73 => MarketResourceType::Resource(ResourceType::Alloy),
            74 => MarketResourceType::Resource(ResourceType::Tube),
            75 => MarketResourceType::Resource(ResourceType::Fixtures),
            76 => MarketResourceType::Resource(ResourceType::Frame),
            77 => MarketResourceType::Resource(ResourceType::Hydraulics),
            78 => MarketResourceType::Resource(ResourceType::Machine),
            79 => MarketResourceType::Resource(ResourceType::Condensate),
            80 => MarketResourceType::Resource(ResourceType::Concentrate),
            81 => MarketResourceType::Resource(ResourceType::Extract),
            82 => MarketResourceType::Resource(ResourceType::Spirit),
            83 => MarketResourceType::Resource(ResourceType::Emanation),
            84 => MarketResourceType::Resource(ResourceType::Essence),
            1001 => {
                MarketResourceType::IntershardResource(IntershardResourceType::SubscriptionToken)
            }
            _ => {
                return Err(D::Error::invalid_value(
                    Unexpected::Unsigned(resource as u64),
                    &"a valid RESOURCES_ALL or INTERSHARD_RESOURCES type integer",
                ))
            }
        };
        Ok(resource_type)
    }
}

impl Serialize for MarketResourceType {
    fn serialize<S>(&self, serializer: S) -> Result<S::Ok, S::Error>
    where
        S: Serializer,
    {
        match self {
            MarketResourceType::Resource(ty) => ty.serialize(serializer),
            MarketResourceType::IntershardResource(ty) => ty.serialize(serializer),
        }
    }
}

/// Translates the `POWER_CLASS` constants, which are classes of power creeps
#[derive(Copy, Clone, Debug, PartialEq, Eq, Hash, Serialize_repr, Deserialize_repr, FromStr)]
#[repr(u8)]
pub enum PowerCreepClass {
    /// `"operator"`
    #[display("operator")]
    Operator = 1,
}

js_deserializable!(PowerCreepClass);

/// Translates the `PWR_*` constants, which are types of powers used by power
/// creeps
#[derive(
    Copy, Clone, Debug, PartialEq, Eq, Hash, FromPrimitive, Serialize_repr, Deserialize_repr,
)]
#[repr(u8)]
pub enum PowerType {
    GenerateOps = 1,
    OperateSpawn = 2,
    OperateTower = 3,
    OperateStorage = 4,
    OperateLab = 5,
    OperateExtension = 6,
    OperateObserver = 7,
    OperateTerminal = 8,
    DisruptSpawn = 9,
    DisruptTower = 10,
    Shield = 12,
    RegenSource = 13,
    RegenMineral = 14,
    DisruptTerminal = 15,
    OperatePower = 16,
    Fortify = 17,
    OperateController = 18,
    OperateFactory = 19,
}

js_deserializable!(PowerType);

/// Translates the `EFFECT_*` constants, which are natural effect types
#[derive(
    Copy, Clone, Debug, PartialEq, Eq, Hash, FromPrimitive, Serialize_repr, Deserialize_repr,
)]
#[repr(u16)]
pub enum NaturalEffectType {
    Invulnerability = 1001,
    CollapseTimer = 1002,
}

js_deserializable!(NaturalEffectType);

/// Translates effect types which can include both `PWR_*` and `EFFECT_*`
/// constants.
#[derive(Copy, Clone, Debug, PartialEq, Eq, Hash)]
pub enum EffectType {
    PowerEffect(PowerType),
    NaturalEffect(NaturalEffectType),
}

impl<'de> Deserialize<'de> for EffectType {
    fn deserialize<D>(deserializer: D) -> Result<Self, D::Error>
    where
        D: Deserializer<'de>,
    {
        let effect = u16::deserialize(deserializer)?;
        let effect_type = match effect {
            1 => EffectType::PowerEffect(PowerType::GenerateOps),
            2 => EffectType::PowerEffect(PowerType::OperateSpawn),
            3 => EffectType::PowerEffect(PowerType::OperateTower),
            4 => EffectType::PowerEffect(PowerType::OperateStorage),
            5 => EffectType::PowerEffect(PowerType::OperateLab),
            6 => EffectType::PowerEffect(PowerType::OperateExtension),
            7 => EffectType::PowerEffect(PowerType::OperateObserver),
            8 => EffectType::PowerEffect(PowerType::OperateTerminal),
            9 => EffectType::PowerEffect(PowerType::DisruptSpawn),
            10 => EffectType::PowerEffect(PowerType::DisruptTower),
            12 => EffectType::PowerEffect(PowerType::Shield),
            13 => EffectType::PowerEffect(PowerType::RegenSource),
            14 => EffectType::PowerEffect(PowerType::RegenMineral),
            15 => EffectType::PowerEffect(PowerType::DisruptTerminal),
            16 => EffectType::PowerEffect(PowerType::OperatePower),
            17 => EffectType::PowerEffect(PowerType::Fortify),
            18 => EffectType::PowerEffect(PowerType::OperateController),
            19 => EffectType::PowerEffect(PowerType::OperateFactory),
            1001 => EffectType::NaturalEffect(NaturalEffectType::Invulnerability),
            1002 => EffectType::NaturalEffect(NaturalEffectType::CollapseTimer),
            _ => {
                return Err(D::Error::invalid_value(
                    Unexpected::Unsigned(effect as u64),
                    &"a valid PWR_* or EFFECT_* type integer",
                ))
            }
        };

        Ok(effect_type)
    }
}<|MERGE_RESOLUTION|>--- conflicted
+++ resolved
@@ -433,88 +433,6 @@
 }
 
 impl ResourceType {
-<<<<<<< HEAD
-=======
-    /// Translates the `REACTION_TIME` constant.
-    #[inline]
-    pub fn reaction_time(self) -> Option<u32> {
-        use ResourceType::*;
-        let time = match self {
-            // these comments copied directly from JavaScript 'constants.js' file.
-            // OH: 20,
-            Hydroxide => 20,
-            // ZK: 5,
-            ZynthiumKeanite => 5,
-            // UL: 5,
-            UtriumLemergite => 5,
-            // G: 5,
-            Ghodium => 5,
-            // UH: 10,
-            UtriumHydride => 10,
-            // UH2O: 5,
-            UtriumAcid => 5,
-            // XUH2O: 60,
-            CatalyzedUtriumAcid => 60,
-            // UO: 10,
-            UtriumOxide => 10,
-            // UHO2: 5,
-            UtriumAlkalide => 5,
-            // XUHO2: 60,
-            CatalyzedUtriumAlkalide => 60,
-            // KH: 10,
-            KeaniumHydride => 10,
-            // KH2O: 5,
-            KeaniumAcid => 5,
-            // XKH2O: 60,
-            CatalyzedKeaniumAcid => 60,
-            // KO: 10,
-            KeaniumOxide => 10,
-            // KHO2: 5,
-            KeaniumAlkalide => 5,
-            // XKHO2: 60,
-            CatalyzedKeaniumAlkalide => 60,
-            // LH: 15,
-            LemergiumHydride => 15,
-            // LH2O: 10,
-            LemergiumAcid => 10,
-            // XLH2O: 65,
-            CatalyzedLemergiumAcid => 65,
-            // LO: 10,
-            LemergiumOxide => 10,
-            // LHO2: 5,
-            LemergiumAlkalide => 5,
-            // XLHO2: 60,
-            CatalyzedLemergiumAlkalide => 60,
-            // ZH: 20,
-            ZynthiumHydride => 20,
-            // ZH2O: 40,
-            ZynthiumAcid => 40,
-            // XZH2O: 160,
-            CatalyzedZynthiumAcid => 160,
-            // ZO: 10,
-            ZynthiumOxide => 10,
-            // ZHO2: 5,
-            ZynthiumAlkalide => 5,
-            // XZHO2: 60,
-            CatalyzedZynthiumAlkalide => 60,
-            // GH: 10,
-            GhodiumHydride => 10,
-            // GH2O: 15,
-            GhodiumAcid => 15,
-            // XGH2O: 80,
-            CatalyzedGhodiumAcid => 80,
-            // GO: 10,
-            GhodiumOxide => 10,
-            // GHO2: 30,
-            GhodiumAlkalide => 30,
-            // XGHO2: 150,
-            CatalyzedGhodiumAlkalide => 150,
-            // non-molecule resources
-            _ => return None,
-        };
-        Some(time)
-    }
-
     /// Translates the `BOOSTS` constant.
     #[inline]
     pub fn boost(self) -> Option<Boost> {
@@ -656,7 +574,6 @@
         Some(boost)
     }
 
->>>>>>> 10ad7ac8
     /// Helper function for deserializing from a string rather than a fake
     /// integer value.
     pub fn deserialize_from_str<'de, D: Deserializer<'de>>(d: D) -> Result<Self, D::Error> {
