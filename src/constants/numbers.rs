//! Plain data constants and functions returning plain data.
use super::types::{ResourceType, StructureType};

// OK and ERR_* defined in ReturnCode in `small_enums.rs`

// FIND_* defined in `find.rs`

// directions and colors defined in `small_enums.rs`

// LOOK_* defined in `look.rs`

// OBSTACLE_OBJECT_TYPES not yet implemented

// body parts and their costs defined in `small_enums.rs`

/// Initial ticks_to_live of a creep without any claim parts.
pub const CREEP_LIFE_TIME: u32 = 1500;
/// Initial ticks_to_live of a creep with at least one claim part.
pub const CREEP_CLAIM_LIFE_TIME: u32 = 600;
/// Percentage of TTL-adjusted creep resource costs added to tombstone.
///
/// When creeps die, if they had remaining TTL then a proportion of the cost of
/// the creep, both in energy per body part (bounded by
/// [`CREEP_PART_MAX_ENERGY`]) and resources spent on boosts, are placed in the
/// creep's tombstone.
pub const CREEP_CORPSE_RATE: f32 = 0.2;
/// The upper limit of energy per body part considered for return in tombstones
///
/// Energy spent on a creep body part for parts that cost more that this limit
/// will be capped at this value for tombstone resource calculations
pub const CREEP_PART_MAX_ENERGY: u32 = 125;

/// Store capacity provided per effective carry part.
pub const CARRY_CAPACITY: u32 = 50;
/// Energy harvested from a source per effective work part per
/// [`Creep::harvest`] action.
///
/// [`Creep::harvest`]: crate::objects::Creep::harvest
pub const HARVEST_POWER: u32 = 2;
/// Amount harvested from a mineral per effective work part per
/// [`Creep::harvest`] action.
///
/// [`Creep::harvest`]: crate::objects::Creep::harvest
pub const HARVEST_MINERAL_POWER: u32 = 1;
/// Amount harvested from a deposit per effective work part per
/// [`Creep::harvest`] action.
///
/// [`Creep::harvest`]: crate::objects::Creep::harvest
pub const HARVEST_DEPOSIT_POWER: u32 = 1;
/// Hits repaired per effective work part per [`Creep::repair`] action.
///
/// [`Creep::repair`]: crate::objects::Creep::repair
pub const REPAIR_POWER: u32 = 100;
/// Hits removed per effective work part per [`Creep::dismantle`] action.
///
/// [`Creep::dismantle`]: crate::objects::Creep::dismantle
pub const DISMANTLE_POWER: u32 = 50;
/// Construction site progress added per effective work part per
/// [`Creep::build`] action.
///
/// [`Creep::build`]: crate::objects::Creep::build
pub const BUILD_POWER: u32 = 5;
/// Hits of damage per effective attack part per [`Creep::attack`] action.
///
/// [`Creep::attack`]: crate::objects::Creep::attack
pub const ATTACK_POWER: u32 = 30;
/// Control points added per effective work part per
/// [`Creep::upgrade_controller`] action.
///
/// [`Creep::upgrade_controller`]: crate::objects::Creep::upgrade_controller
pub const UPGRADE_CONTROLLER_POWER: u32 = 1;
/// Hits of damage per effective ranged attack part per [`Creep::ranged_attack`]
/// action.
///
/// [`Creep::ranged_attack`]: crate::objects::Creep::ranged_attack
pub const RANGED_ATTACK_POWER: u32 = 10;
/// Hits of damage healed per effective heal part per [`Creep::heal`] action.
///
/// [`Creep::heal`]: crate::objects::Creep::heal
pub const HEAL_POWER: u32 = 12;
/// Hits of damage healed per effective heal part per [`Creep::ranged_heal`]
/// action.
///
/// [`Creep::ranged_heal`]: crate::objects::Creep::ranged_heal
pub const RANGED_HEAL_POWER: u32 = 4;
/// Cost in energy for each hit repaired by creeps before boosts.
pub const REPAIR_COST: f32 = 0.01;
/// Amount in energy returned to the dismantling creep per hit dismantled.
pub const DISMANTLE_COST: f32 = 0.005;

/// Hits lost per decay period for ramparts
pub const RAMPART_DECAY_AMOUNT: u32 = 300;
/// Ticks between rampart decays, losing [`RAMPART_DECAY_AMOUNT`] hits.
pub const RAMPART_DECAY_TIME: u32 = 100;
/// Initial hits for rampart structures when built; consider using the
/// [`StructureType::initial_hits`] function.
pub const RAMPART_HITS: u32 = 1;
/// Max rampart hits at RCL 2; consider using the [`rampart_hits_max`] function.
pub const RAMPART_HITS_MAX_RCL2: u32 = 300_000;
/// Max rampart hits at RCL 3; consider using the [`rampart_hits_max`] function.
pub const RAMPART_HITS_MAX_RCL3: u32 = 1_000_000;
/// Max rampart hits at RCL 4; consider using the [`rampart_hits_max`] function.
pub const RAMPART_HITS_MAX_RCL4: u32 = 3_000_000;
/// Max rampart hits at RCL 5; consider using the [`rampart_hits_max`] function.
pub const RAMPART_HITS_MAX_RCL5: u32 = 10_000_000;
/// Max rampart hits at RCL 6; consider using the [`rampart_hits_max`] function.
pub const RAMPART_HITS_MAX_RCL6: u32 = 30_000_000;
/// Max rampart hits at RCL 7; consider using the [`rampart_hits_max`] function.
pub const RAMPART_HITS_MAX_RCL7: u32 = 100_000_000;
/// Max rampart hits at RCL 8; consider using the [`rampart_hits_max`] function.
pub const RAMPART_HITS_MAX_RCL8: u32 = 300_000_000;

/// Translates the `RAMPART_HITS_MAX` constant, the maximum rampart hits for a
/// given room control level.
#[inline]
pub fn rampart_hits_max(rcl: u32) -> u32 {
    match rcl {
        r if r < 2 => 0,
        2 => RAMPART_HITS_MAX_RCL2,
        3 => RAMPART_HITS_MAX_RCL3,
        4 => RAMPART_HITS_MAX_RCL4,
        5 => RAMPART_HITS_MAX_RCL5,
        6 => RAMPART_HITS_MAX_RCL6,
        7 => RAMPART_HITS_MAX_RCL7,
        8 | _ => RAMPART_HITS_MAX_RCL8,
    }
}

/// Ticks to source regen after first [`Creep::harvest`] since last regen.
///
/// [`Creep::harvest`]: crate::objects::Creep::harvest
pub const ENERGY_REGEN_TIME: u32 = 300;
/// The total amount of a resource that must be accumulated in a dropped
/// resource for one unit of that resource to decay each tick, rounded up.
pub const ENERGY_DECAY: u32 = 1000;

/// Initial hits for spawn structures; consider using the
/// [`StructureType::initial_hits`] function.
pub const SPAWN_HITS: u32 = 5000;
/// Initial energy for spawn structures when built.
pub const SPAWN_ENERGY_START: u32 = 300;
/// Maximum energy capacity of spawn structures.
pub const SPAWN_ENERGY_CAPACITY: u32 = 300;
/// Ticks taken to spawn each creep body part, before power creep effects.
pub const CREEP_SPAWN_TIME: u32 = 3;

/// Additional TTL bonus, and reduction in energy cost, when renewing a creep
/// compared to spawning.
///
/// Quoting from [`StructureSpawn.renewCreep`] documentation:
///
/// > Each execution increases the creep's timer by amount of ticks according to
/// this formula:
/// > `floor(600/body_size)`
/// >
/// > Energy required for each execution is determined using this formula:
/// >
/// > `ceil(creep_cost/2.5/body_size)`
///
/// 600 in the TTL addition formula is calculated as [`SPAWN_RENEW_RATIO`] *
/// [`CREEP_LIFE_TIME`] / [`CREEP_SPAWN_TIME`], or `1.2 * 1500 / 3 == 600`
///
/// 2.5 in the cost formula is calculated as [`CREEP_SPAWN_TIME`] /
/// [`SPAWN_RENEW_RATIO`], or `3 / 1.2 == 2.5`
///
/// [`StructureSpawn.renewCreep`]: https://docs.screeps.com/api/#StructureSpawn.renewCreep
pub const SPAWN_RENEW_RATIO: f32 = 1.2;

/// Source energy capacity immediately after regeneration in owned and reserved
/// rooms.
pub const SOURCE_ENERGY_CAPACITY: u32 = 3000;
/// Source energy capacity immediately after regeneration in neutral rooms.
pub const SOURCE_ENERGY_NEUTRAL_CAPACITY: u32 = 1500;
/// Source energy capacity immediately after regeneration in source keeper
/// (sector center) rooms.
pub const SOURCE_ENERGY_KEEPER_CAPACITY: u32 = 4000;

/// Initial hits for wall structures when built; consider using the
/// [`StructureType::initial_hits`] function.
pub const WALL_HITS: u32 = 1;
/// Maximum hits for wall structures.
pub const WALL_HITS_MAX: u32 = 300_000_000;

/// Initial hits for extension structures; consider using the
/// [`StructureType::initial_hits`] function.
pub const EXTENSION_HITS: u32 = 1000;

/// Translates the `EXTENSION_ENERGY_CAPACITY` constant, the energy capacity of
/// each source structure at a given room control level.
#[inline]
pub fn extension_energy_capacity(rcl: u32) -> u32 {
    match rcl {
        r if r < 7 => 50,
        7 => 100,
        8 | _ => 200,
    }
}

/// Maximum hits for road structures, before swamp/tunnel multipliers
///
/// Cost, hits, and decay rate are multiplied in the cases of building on
/// swamps or tunneling (see [`CONSTRUCTION_COST_ROAD_SWAMP_RATIO`] and
/// [`CONSTRUCTION_COST_ROAD_WALL_RATIO`] terrain multipliers).
pub const ROAD_HITS: u32 = 5000;
/// Tick penalty to a road's decay, per creep body part, when a creep steps on
/// it.
pub const ROAD_WEAROUT: u32 = 1;
/// Tick penalty to a road's decay when a power creep steps on it.
pub const ROAD_WEAROUT_POWER_CREEP: u32 = 100;
/// Hits lost upon decay for roads, before swamp/tunnel multipliers
///
/// Cost, hits, and decay rate are multiplied in the cases of building on
/// swamps or tunneling (see [`CONSTRUCTION_COST_ROAD_SWAMP_RATIO`] and
/// [`CONSTRUCTION_COST_ROAD_WALL_RATIO`] terrain multipliers).
pub const ROAD_DECAY_AMOUNT: u32 = 100;
/// Ticks between road decay events without traffic
///
/// The number of ticks between roads losing hits to decay, before reduction due
/// to creep traffic wear-out.
pub const ROAD_DECAY_TIME: u32 = 1000;

/// Initial hits for link structures; consider using the
/// [`StructureType::initial_hits`] function.
pub const LINK_HITS: u32 = 1000;
/// Energy capacity of link structures.
pub const LINK_CAPACITY: u32 = 800;
/// Ticks of link cooldown after transferring energy per distance to
/// destination.
pub const LINK_COOLDOWN: u32 = 1;
/// Percentage of the energy that is lost when transferred by
/// [`StructureLink::transfer_energy`].
///
/// [`StructureLink::transfer_energy`]:
/// crate::objects::StructureLink::transfer_energy
pub const LINK_LOSS_RATIO: f32 = 0.03;

/// Store capacity for storage structures without power creep effects.
pub const STORAGE_CAPACITY: u32 = 1_000_000;
/// Initial hits for storage structures; consider using the
/// [`StructureType::initial_hits`] function.
pub const STORAGE_HITS: u32 = 10_000;

// Structure types and CONSTRUCTION_COST defined in `types.rs`

/// Build, decay, and hits multiplier for roads built on swamp tiles.
pub const CONSTRUCTION_COST_ROAD_SWAMP_RATIO: u32 = 5;
/// Build, decay, and hits multiplier for roads built on natural wall tiles
/// (tunnels)
pub const CONSTRUCTION_COST_ROAD_WALL_RATIO: u32 = 150;

/// Translates the `CONTROLLER_LEVELS` constant.
///
/// The number of control points required to upgrade to the next level at each
/// room control level.
///
/// Returns `Some` for levels 1-7, `None` for all others.
#[inline]
pub fn controller_levels(current_rcl: u32) -> Option<u32> {
    match current_rcl {
        1 => Some(200),
        2 => Some(45_000),
        3 => Some(135_000),
        4 => Some(405_000),
        5 => Some(1_215_000),
        6 => Some(3_645_000),
        7 => Some(10_935_000),
        _ => None,
    }
}

// CONTROLLER_STRUCTURES defined in `types.rs`

/// Translates the `CONTROLLER_DOWNGRADE` constant, the maximum value of
/// [`StructureController::ticks_to_downgrade`] for each controller level.
///
/// Note that rooms that upgrade or downgrade in level start at half of this
/// maximum value for their new level, and that a controller will not upgrade to
/// the next level unless filled completely.
///
/// Returns `Some` for levels 1-8, `None` for all others.
///
/// [`StructureController::ticks_to_downgrade`]:
/// crate::objects::StructureController::ticks_to_downgrade
#[inline]
pub fn controller_downgrade(rcl: u32) -> Option<u32> {
    match rcl {
        1 => Some(20_000),
        2 => Some(10_000),
        3 => Some(20_000),
        4 => Some(40_000),
        5 => Some(80_000),
        6 => Some(120_000),
        7 => Some(150_000),
        8 => Some(200_000),
        _ => None,
    }
}

/// Ticks added to a [`StructureController::ticks_to_downgrade`] timer on each
/// tick that at least one creep successfully used
/// [`Creep::upgrade_controller`].
///
/// [`StructureController::ticks_to_downgrade`]:
/// crate::objects::StructureController::ticks_to_downgrade
/// [`Creep::upgrade_controller`]: crate::objects::Creep::upgrade_controller
pub const CONTROLLER_DOWNGRADE_RESTORE: u32 = 100;

/// Ticks under 50% of [`controller_downgrade`] max that safe mode becomes
/// unavailable.
///
/// Once the [`StructureController::ticks_to_downgrade`] timer is reduced to a
/// certain level by [`Creep::attack_controller`] or lack of
/// [`Creep::upgrade_controller`] activity, safe mode cannot be activated.
///
/// The point at which this occurs is half of the [`controller_downgrade`] total
/// for the current level, minus this amount. Note that because a room's
/// [`StructureController::ticks_to_downgrade`] is placed at exactly 50% after
/// an upgrade or downgrade.
///
/// Quoting from the [3.2.0 patch notes](https://blog.screeps.com/2018/12/changelog-2018-12-14/):
///
/// > * When the controller gains or loses one level, its downgrade timer is set
/// to 50% instead of 100%.
/// > * Safe mode activation unavailable period starts from this 50% point minus
/// 5000 ticks.
///
/// For example, a newly upgraded RCL7 room will have 75_000 ticks to downgrade
/// out of its 150_000 maximum, and safe mode becomes unavailable if the timer
/// falls below 70_000 ticks.
///
/// [`StructureController::ticks_to_downgrade`]:
/// crate::objects::StructureController::ticks_to_downgrade
/// [`Creep::attack_controller`]: crate::objects::Creep::attack_controller
/// [`Creep::upgrade_controller`]: crate::objects::Creep::upgrade_controller
pub const CONTROLLER_DOWNGRADE_SAFEMODE_THRESHOLD: u32 = 5000;
/// Additional decay of the [`StructureController::ticks_to_downgrade`] timer
/// caused by each claim part used per [`Creep::attack_controller`] action.
///
/// [`StructureController::ticks_to_downgrade`]:
/// crate::objects::StructureController::ticks_to_downgrade
/// [`Creep::attack_controller`]: crate::objects::Creep::attack_controller
pub const CONTROLLER_CLAIM_DOWNGRADE: u32 = 300;
/// Reservation ticks added per claim part per [`Creep::reserve_controller`]
/// action.
///
/// [`Creep::reserve_controller`]: crate::objects::Creep::reserve_controller
pub const CONTROLLER_RESERVE: u32 = 1;
/// Maximum ticks of reservation allowed on a controller
pub const CONTROLLER_RESERVE_MAX: u32 = 5000;
/// Maxiumum energy per tick that can be spent on [`Creep::upgrade_controller`]
/// at room control level 8 without power creep effects or boosts.
///
/// [`Creep::upgrade_controller`]: crate::objects::Creep::upgrade_controller
pub const CONTROLLER_MAX_UPGRADE_PER_TICK: u32 = 15;
/// A controller cannot be attacked or upgraded for this number of ticks after
/// one or more creeps successfully uses [`Creep::attack_controller`] against
/// it.
///
/// [`Creep::attack_controller`]: crate::objects::Creep::attack_controller
pub const CONTROLLER_ATTACK_BLOCKED_UPGRADE: u32 = 1000;
/// Ticks a controller cannot be attacked or upgraded for after a nuke
/// detonation in the room.
pub const CONTROLLER_NUKE_BLOCKED_UPGRADE: u32 = 200;

/// Duration of safe mode once activated, in ticks.
pub const SAFE_MODE_DURATION: u32 = 20_000;
/// Ticks since last safe mode activation before another is allowed.
pub const SAFE_MODE_COOLDOWN: u32 = 50_000;
/// Cost in Ghodium to add a safe mode activation to a controller via
/// [`Creep::generate_safe_mode`]
///
/// [`Creep::generate_safe_mode`]: crate::objects::Creep::generate_safe_mode
pub const SAFE_MODE_COST: u32 = 1000;

/// Initial hits for tower structures; consider using the
/// [`StructureType::initial_hits`] function.
pub const TOWER_HITS: u32 = 3000;
/// Energy capacity of tower structures.
pub const TOWER_CAPACITY: u32 = 1000;
/// Energy cost of each tower action.
pub const TOWER_ENERGY_COST: u32 = 10;
/// Tower damage per [`StructureTower::attack`] before range reduction.
///
/// [`StructureTower::attack`]: crate::objects::StructureTower::attack
pub const TOWER_POWER_ATTACK: u32 = 600;
/// Hits healed per [`StructureTower::heal`] before range reduction.
///
/// [`StructureTower::heal`]: crate::objects::StructureTower::heal
pub const TOWER_POWER_HEAL: u32 = 400;
/// Hits healed per [`StructureTower::repair`] before range reduction.
///
/// [`StructureTower::repair`]: crate::objects::StructureTower::repair
pub const TOWER_POWER_REPAIR: u32 = 800;
/// Tower actions at a range beyond this distance suffer falloff penalties - see
/// [`TOWER_FALLOFF`].
pub const TOWER_OPTIMAL_RANGE: u32 = 5;
/// Tower actions at a range greater than or equal to this distance suffer the
/// maxium falloff penalties - see [`TOWER_FALLOFF`].
pub const TOWER_FALLOFF_RANGE: u32 = 20;
/// Maximum percentage reduction in healing, repair, and attack effectiveness
/// for towers due to range.
///
/// When targets are at range beyond [`TOWER_OPTIMAL_RANGE`] until reaching the
/// maximum penalty at range [`TOWER_FALLOFF_RANGE`], the amount of healing,
/// repair, or damage done by a tower is reduced according to the formula
/// ([source]):
///
/// ```js
/// amount -= amount * TOWER_FALLOFF * (range - TOWER_OPTIMAL_RANGE) / (TOWER_FALLOFF_RANGE - TOWER_OPTIMAL_RANGE)
/// ```
///
/// [source]: https://github.com/screeps/engine/blob/f02d16a44a00c35615ae227fc72a3c9a07a6a39a/src/processor/intents/towers/attack.js#L38
pub const TOWER_FALLOFF: f32 = 0.75;

/// Initial hits for observer structures; consider using the
/// [`StructureType::initial_hits`] function.
pub const OBSERVER_HITS: u32 = 500;
/// Maximum range in rooms for [`StructureObserver::observe_room`].
///
/// [`StructureObserver::observe_room`]:
/// crate::objects::StructureObserver::observe_room
pub const OBSERVER_RANGE: u32 = 10;

/// Initial hits for power bank structures; consider using the
/// [`StructureType::initial_hits`] function.
pub const POWER_BANK_HITS: u32 = 2_000_000;
/// Maximum power capacity for power banks, before accounting for
/// [`POWER_BANK_CAPACITY_CRIT`].
pub const POWER_BANK_CAPACITY_MAX: u32 = 5000;
/// Maximum power capacity for power banks.
pub const POWER_BANK_CAPACITY_MIN: u32 = 500;
/// Chance of adding an additional [`POWER_BANK_CAPACITY_MAX`] to the random
/// power amount calculated when spawning a power bank. ([source])
///
/// [source]: https://github.com/screeps/backend-local/blob/81cbe7884afed23f3e1deaa3dcc77411fcbd697b/lib/cronjobs.js#L228
pub const POWER_BANK_CAPACITY_CRIT: f32 = 0.3;
/// Ticks for a power bank to decay if not destroyed.
pub const POWER_BANK_DECAY: u32 = 5000;
/// Percentage of damage dealt to power banks that is dealt back to attacking
/// creeps.
pub const POWER_BANK_HIT_BACK: f32 = 0.5;

/// Initial hits for power spawn structures; consider using the
/// [`StructureType::initial_hits`] function.
pub const POWER_SPAWN_HITS: u32 = 5000;
/// Maximum energy capacity for a power spawn to use in
/// [`StructurePowerSpawn::process_power`].
///
/// [`StructurePowerSpawn::process_power`]:
/// crate::objects::StructurePowerSpawn::process_power
pub const POWER_SPAWN_ENERGY_CAPACITY: u32 = 5000;
/// Maximum power capacity for a power spawn to use in
/// [`StructurePowerSpawn::process_power`].
///
/// [`StructurePowerSpawn::process_power`]:
/// crate::objects::StructurePowerSpawn::process_power
pub const POWER_SPAWN_POWER_CAPACITY: u32 = 100;
/// Energy consumed per point of power processed by
/// [`StructurePowerSpawn::process_power`].
///
/// [`StructurePowerSpawn::process_power`]:
/// crate::objects::StructurePowerSpawn::process_power
pub const POWER_SPAWN_ENERGY_RATIO: u32 = 50;

/// Initial hits for extractor structures; consider using the
/// [`StructureType::initial_hits`] function.
pub const EXTRACTOR_HITS: u32 = 500;
/// Ticks of cooldown for the extractor timer after tick that at least one creep
/// successfully used [`Creep::harvest`].
///
/// [`Creep::harvest`]: crate::objects::Creep::harvest
pub const EXTRACTOR_COOLDOWN: u32 = 5;

/// Initial hits for lab structures; consider using the
/// [`StructureType::initial_hits`] function.
pub const LAB_HITS: u32 = 500;
/// Store capacity for minerals in lab structures.
pub const LAB_MINERAL_CAPACITY: u32 = 3000;
/// Store capacity for energy in lab structures.
pub const LAB_ENERGY_CAPACITY: u32 = 2000;
/// Cost in energy to boost each creep body part.
pub const LAB_BOOST_ENERGY: u32 = 20;
/// Cost in boost minerals to boost each creep body part.
pub const LAB_BOOST_MINERAL: u32 = 30;
/// Amount of compounds consumed and produced per reaction, before power creep
/// effects.
pub const LAB_REACTION_AMOUNT: u32 = 5;
// LAB_COOLDOWN is marked as unused, not implemented
/// Energy refunded by unboost per creep body part (none)
pub const LAB_UNBOOST_ENERGY: u32 = 0;
/// Minerals spent on boosts refunded by unboost per creep body part.
pub const LAB_UNBOOST_MINERAL: u32 = 15;

/// Exponential growth rate of control points needed per global control level
/// (GCL).
///
/// Use the [`game::gcl::total_for_level`] function to calculate for each level
///
/// [`game::gcl::total_for_level`]: crate::game::gcl::total_for_level
pub const GCL_POW: f64 = 2.4;
/// Base growth rate of control points needed per global control level (GCL).
///
/// Use the [`game::gcl::total_for_level`] function to calculate for each level
///
/// [`game::gcl::total_for_level`]: crate::game::gcl::total_for_level
pub const GCL_MULTIPLY: u32 = 1_000_000;
/// Maximum GCL for players allowed to spawn in a Novice area.
pub const GCL_NOVICE: u32 = 3;

/// Terrain bitmask value representing natural walls; represented by
/// [`Terrain::Wall`] when using terrain functions.
///
/// [`Terrain::Wall`]: crate::constants::Terrain::Wall
pub const TERRAIN_MASK_WALL: u8 = 1;
/// Terrain bitmask value representing swamps; represented by [`Terrain::Swamp`]
/// when using terrain functions.
///
/// [`Terrain::Swamp`]: crate::constants::Terrain::Swamp
pub const TERRAIN_MASK_SWAMP: u8 = 2;
/// Lava terrain, not implemented in game.
pub const TERRAIN_MASK_LAVA: u8 = 4;

/// Maximum allowed construction sites at once per player.
pub const MAX_CONSTRUCTION_SITES: u32 = 100;
/// Maximum body parts per creep.
pub const MAX_CREEP_SIZE: u32 = 50;

/// Ticks after depletion for minerals to regenerate.
pub const MINERAL_REGEN_TIME: u32 = 50_000;

/// Translates the `MINERAL_MIN_AMOUNT` constant; currently unused in game (see
/// [`Density::amount`] instead).
///
/// [`Density::amount`]: crate::constants::minerals::Density::amount
#[inline]
pub fn mineral_min_amount(mineral: ResourceType) -> Option<u32> {
    match mineral {
        ResourceType::Hydrogen => Some(35_000),
        ResourceType::Oxygen => Some(35_000),
        ResourceType::Lemergium => Some(35_000),
        ResourceType::Keanium => Some(35_000),
        ResourceType::Zynthium => Some(35_000),
        ResourceType::Utrium => Some(35_000),
        ResourceType::Catalyst => Some(35_000),
        _ => None,
    }
}

/// Currently unused in game (see [`Density::probability`] instead).
///
/// [`Density::probability`]: crate::constants::minerals::Density::probability
pub const MINERAL_RANDOM_FACTOR: u32 = 2;

// MINERAL_DENSITY, MINERAL_DENSITY_PROBABILITY defined in `small_enums.rs`

/// Percentage chance to randomly determine a new density when currently
/// moderate or high density (a new density is always chosen when low or ultra).
pub const MINERAL_DENSITY_CHANGE: f32 = 0.05;

// DENSITY_* defined in `small_enums.rs`

/// Multiplier for deposit cooldown determination.
///
/// Cooldown is determined by the formula ([source]):
///
/// ```js
/// cooldown = ceil(DEPOSIT_EXHAUST_MULTIPLY * total_harvested ^ DEPOSIT_EXHAUST_POW)
/// ```
///
/// [source]: https://github.com/screeps/engine/blob/f02d16a44a00c35615ae227fc72a3c9a07a6a39a/src/processor/intents/creeps/harvest.js#L134
pub const DEPOSIT_EXHAUST_MULTIPLY: f32 = 0.001;

/// Exponential growth rate for deposit cooldown determination.
///
/// Cooldown is determined by the formula ([source]):
///
/// ```js
/// cooldown = ceil(DEPOSIT_EXHAUST_MULTIPLY * total_harvested ^ DEPOSIT_EXHAUST_POW)
/// ```
///
/// [source]: https://github.com/screeps/engine/blob/f02d16a44a00c35615ae227fc72a3c9a07a6a39a/src/processor/intents/creeps/harvest.js#L134
pub const DEPOSIT_EXHAUST_POW: f32 = 1.2;
/// Time since last harvest that a deposit will decay.
pub const DEPOSIT_DECAY_TIME: u32 = 50_000;

/// Initial hits for terminal structures; consider using the
/// [`StructureType::initial_hits`] function.
pub const TERMINAL_HITS: u32 = 3000;
/// Store capacity of terminal structures.
pub const TERMINAL_CAPACITY: u32 = 300_000;
/// Currently unused in game (see [`market::calc_transaction_cost`] instead).
///
/// [`market::calc_transaction_cost`]: [`crate::market::calc_transaction_cost`].
pub const TERMINAL_SEND_COST: f32 = 0.1;
/// Currently unused in game.
pub const TERMINAL_MIN_SEND: u32 = 100;
/// Cooldown after a terminal is used before it can be used again.
pub const TERMINAL_COOLDOWN: u32 = 10;

/// Initial hits for container structures; consider using the
/// [`StructureType::initial_hits`] function.
pub const CONTAINER_HITS: u32 = 250_000;
/// Store capacity of container structures.
pub const CONTAINER_CAPACITY: u32 = 2000;
/// Hits lost on the container per decay.
pub const CONTAINER_DECAY: u32 = 5000;
/// Ticks between hit loss due to decay in unowned rooms.
pub const CONTAINER_DECAY_TIME: u32 = 100;
/// Ticks between hit loss due to decay in owned rooms.
pub const CONTAINER_DECAY_TIME_OWNED: u32 = 500;

/// Initial hits for nuker structures; consider using the
/// [`StructureType::initial_hits`] function.
pub const NUKER_HITS: u32 = 1000;
/// Cooldown for nuker structers after firing.
pub const NUKER_COOLDOWN: u32 = 100_000;
/// Energy capacity of the nuker, which is spent to fire a nuke.
pub const NUKER_ENERGY_CAPACITY: u32 = 300_000;
/// Ghodium capacity of the nuker, which is spent to fire a nuke.
pub const NUKER_GHODIUM_CAPACITY: u32 = 5000;
/// Tick until impact after firing a nuke.
pub const NUKE_LAND_TIME: u32 = 50_000;
/// Range in rooms of nukers.
pub const NUKE_RANGE: u32 = 10;
/// Damage in hits done by nukes at the point of impact.
pub const NUKE_DAMAGE_RANGE_0: u32 = 10_000_000;
/// Damage in hits done by nukes within range 2.
pub const NUKE_DAMAGE_RANGE_2: u32 = 5_000_000;

/// Initial hits for factory structures; consider using the
/// [`StructureType::initial_hits`] function.
pub const FACTORY_HITS: u32 = 1000;
/// Store capacity of factory structures.
pub const FACTORY_CAPACITY: u32 = 50_000;

/// Ticks per body part in total creep size that a creep's tombstone will
/// remain before decaying.
pub const TOMBSTONE_DECAY_PER_PART: u32 = 5;
/// Ticks that a power creep's tombstone will remain.
pub const TOMBSTONE_DECAY_POWER_CREEP: u32 = 500;

/// Ticks that ruins will last when structures are destroyed.
pub const RUIN_DECAY: u32 = 500;

/// Structures with special rules for their ruins' ticks to live, currently only
/// power banks.
#[inline]
pub fn ruin_decay_structures(structure_type: StructureType) -> Option<u32> {
    match structure_type {
        StructureType::PowerBank => Some(10),
        _ => None,
    }
}

/// Ticks that a portal that has reached the end of its stable lifetime will
/// remain before decaying.
pub const PORTAL_DECAY: u32 = 30_000;

// ORDER_SELL / ORDER_BUY defined in `src/game.rs`

/// Percentage of order value in credits charged as a fee for market listings.
pub const MARKET_FEE: f32 = 0.05;

/// Maximum number of total orders a player is allowed to have on the market.
pub const MARKET_MAX_ORDERS: u32 = 300;
/// Time, in milliseconds, after which a market order will expire (30 days).
pub const MARKET_ORDER_LIFE_TIME: u32 = 30 * 24 * 3600 * 1000;

/// Maximum number of total flags a player is allowed to have on a shard.
pub const FLAGS_LIMIT: u32 = 10_000;

<<<<<<< HEAD
/// Cost, paid from [`game::cpu::bucket`], to generate a pixel using
/// [`game::cpu::generate_pixel`]
///
/// [`game::cpu::bucket`]: crate::game::cpu::bucket
/// [`game::cpu::generate_pixel`]: crate::game::cpu::generate_pixel
pub const PIXEL_CPU_COST: u32 = 5000;

=======
// Resources defined in `types.rs`

// REACTIONS defined in `recipes.rs`

// BOOSTS defined in `types.rs`

// REACTION_TIME defined in `recipes.rs`

/// Seems to be currently unused
>>>>>>> 2d82d4a7
pub const PORTAL_UNSTABLE: u32 = 10 * 24 * 3600 * 1000;
/// Minimum lifetime, in milliseconds, of random center room portals
pub const PORTAL_MIN_TIMEOUT: u32 = 12 * 24 * 3600 * 1000;
/// Maximum lifetime, in milliseconds, of random center room portals
pub const PORTAL_MAX_TIMEOUT: u32 = 22 * 24 * 3600 * 1000;

/// Base value for power bank respawn time calculation.
///
/// Calculated respawn time falls randomly in a range from 50% to 125% of this
/// value. Determined by the formula ([source]):
///
/// ```js
/// respawnTime = Math.round(Math.random() * POWER_BANK_RESPAWN_TIME / 2 + POWER_BANK_RESPAWN_TIME * 0.75)
/// ```
///
/// [source]: https://github.com/screeps/backend-local/blob/81cbe7884afed23f3e1deaa3dcc77411fcbd697b/lib/cronjobs.js#L199
pub const POWER_BANK_RESPAWN_TIME: u32 = 50_000;

/// Base value for calculating the energy harvest amount that will trigger
/// invader spawns.
///
/// Calculated energy to be harvested in a given room until invader creeps spawn
/// falls randomly in a range from 70% to 130% of this value, then has a chance
/// to have a modifier applied according to the formula ([source]):
///
/// ```js
/// let invaderGoal = Math.floor(INVADERS_ENERGY_GOAL * (Math.random()*0.6 + 0.7));
/// if(Math.random() < 0.1) {
///     invaderGoal *= Math.floor( Math.random() > 0.5 ? 2 : 0.5 );
/// }
/// ```
///
/// Note that due to the use of `Math.floor`, the 0.5 will become a multiplier of 0, which won't be used; this bug is reported [here](https://screeps.com/forum/topic/2846)
///
/// [source]: https://github.com/screeps/backend-local/blob/81cbe7884afed23f3e1deaa3dcc77411fcbd697b/lib/cronjobs.js#L433
pub const INVADERS_ENERGY_GOAL: u32 = 100_000;

/// Owner username of system-owned structures and creeps.
pub const SYSTEM_USERNAME: &str = "Screeps";

/// Text added to signs of unowned rooms when a novice or respawn area is
/// planned for the sector.
pub const SIGN_PLANNED_AREA: &str = "A new Novice or Respawn Area is being planned somewhere \
     in this sector. Please make sure all important rooms are reserved.";

// EVENT_* constants in src/objects/impls/room.rs

/// Base growth rate of processed power needed per global power level (GPL).
///
/// Use the [`game::gpl::total_for_level`] function to calculate for each level
///
/// [`game::gpl::total_for_level`]: crate::game::gpl::total_for_level
pub const POWER_LEVEL_MULTIPLY: u32 = 1000;
/// Exponential growth rate of processed power needed per global power level
/// (GPL).
///
/// Use the [`game::gpl::total_for_level`] function to calculate for each level
///
/// [`game::gpl::total_for_level`]: crate::game::gpl::total_for_level
pub const POWER_LEVEL_POW: u32 = 2;
/// Time, in milliseconds, that a power creep must wait to respawn after dying.
pub const POWER_CREEP_SPAWN_COOLDOWN: u32 = 8 * 3600 * 1000;
/// Time, in milliseconds, after a deletion is started via
/// [`AccountPowerCreep::delete`] that it can no longer be canceled via
/// [`AccountPowerCreep::cancel_delete`].
///
/// [`AccountPowerCreep::delete`]: crate::objects::AccountPowerCreep::delete
/// [`AccountPowerCreep::cancel_delete`]:
/// crate::objects::AccountPowerCreep::cancel_delete
pub const POWER_CREEP_DELETE_COOLDOWN: u32 = 24 * 3600 * 1000;
/// Maximum level for power creeps.
pub const POWER_CREEP_MAX_LEVEL: u32 = 25;
/// Maximum ticks to live for power creeps
pub const POWER_CREEP_LIFE_TIME: u32 = 5000;

// POWER_CLASS, PWR_*, EFFECT_* defined in `types.rs`

/// Initial hits for invader cores; consider using the
/// [`StructureType::initial_hits`] function.
pub const INVADER_CORE_HITS: u32 = 100_000;

/// Ticks between creation of invader cores in rooms in the sector for each
/// level of stronghold.
#[inline]
pub fn invader_core_expand_time(core_level: u32) -> Option<u32> {
    match core_level {
        1 => Some(4000),
        2 => Some(3500),
        3 => Some(3000),
        4 => Some(2500),
        5 => Some(2000),
        _ => None,
    }
}

/// The reservation points added or removed per tick by invader cores.
pub const INVADER_CORE_CONTROLLER_POWER: u32 = 2;
/// Duration of stronghold 'deployment', during which they are invulnerable.
///
/// The name reflects prior behavior by strongholds upgrading controllers
/// in owned rooms, which has been removed.  Now only used for the deploy timer.
pub const INVADER_CORE_CONTROLLER_DOWNGRADE: u32 = 5000;

/// Ticks per body part that invader cores of each level take to spawn defensive
/// creeps.
#[inline]
pub fn invader_core_creep_spawn_time(core_level: u32) -> Option<u32> {
    match core_level {
        1 => Some(0),
        2 => Some(6),
        3 => Some(3),
        4 => Some(2),
        5 => Some(1),
        _ => None,
    }
}

/// Rampart hits for each level of stronghold.
#[inline]
pub fn stronghold_rampart_hits(core_level: u32) -> Option<u32> {
    match core_level {
        1 => Some(100_000),
        2 => Some(200_000),
        3 => Some(500_000),
        4 => Some(1_000_000),
        5 => Some(2_000_000),
        _ => None,
    }
}

/// Average ticks until collapse for a stronghold.
///
/// Calculated lifetime includes a random 10% variation.  Value is determined by
/// the formula ([source]):
///
/// ```js
/// duration = Math.round(STRONGHOLD_DECAY_TICKS * (0.9 + Math.random() * 0.2))
/// ```
///
/// [source]: https://github.com/screeps/engine/blob/b2ac4720abe399837b0ba38712aaadfd4a9e9a7e/src/processor/intents/invader-core/stronghold/stronghold.js#L27
pub const STRONGHOLD_DECAY_TICKS: u32 = 75_000;

// POWER_INFO not yet implemented
// BODYPARTS_ALL, RESOURCES_ALL, COLORS_ALL not yet implemented
// INTERSHARD_RESOURCES defined in `types.rs`
// COMMODITIES defined in `recipes.rs`<|MERGE_RESOLUTION|>--- conflicted
+++ resolved
@@ -669,7 +669,6 @@
 /// Maximum number of total flags a player is allowed to have on a shard.
 pub const FLAGS_LIMIT: u32 = 10_000;
 
-<<<<<<< HEAD
 /// Cost, paid from [`game::cpu::bucket`], to generate a pixel using
 /// [`game::cpu::generate_pixel`]
 ///
@@ -677,7 +676,7 @@
 /// [`game::cpu::generate_pixel`]: crate::game::cpu::generate_pixel
 pub const PIXEL_CPU_COST: u32 = 5000;
 
-=======
+
 // Resources defined in `types.rs`
 
 // REACTIONS defined in `recipes.rs`
@@ -687,7 +686,6 @@
 // REACTION_TIME defined in `recipes.rs`
 
 /// Seems to be currently unused
->>>>>>> 2d82d4a7
 pub const PORTAL_UNSTABLE: u32 = 10 * 24 * 3600 * 1000;
 /// Minimum lifetime, in milliseconds, of random center room portals
 pub const PORTAL_MIN_TIMEOUT: u32 = 12 * 24 * 3600 * 1000;
