--- conflicted
+++ resolved
@@ -5,11 +5,7 @@
     local::Position,
     prelude::*,
     prototypes::ROOM_POSITION_PROTOTYPE,
-<<<<<<< HEAD
     Find, FindConstant, LookConstant, RoomName,
-=======
-    Find, LookConstant, RoomName,
->>>>>>> 5e11aa61
 };
 use js_sys::{Array, JsString, Object};
 use wasm_bindgen::prelude::*;
@@ -261,11 +257,11 @@
             .unwrap_or_else(Vec::new)
     }
 
-    pub fn find_closest_by_path<T>(&self, find: T) -> Option<T::Item>
+    pub fn find_closest_by_path<T>(&self, find: T, options: Option<&Object>) -> Option<T::Item>
     where
         T: FindConstant,
     {
-        self.find_closest_by_path_internal(find.find_code(), None)
+        self.find_closest_by_path_internal(find.find_code(), options)
             .map(|reference| T::convert_and_check_item(reference.into()))
     }
 
