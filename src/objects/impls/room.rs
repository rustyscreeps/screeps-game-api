use serde::{
    de::{self, MapAccess, Visitor},
    Deserialize, Deserializer,
};
use serde_repr::{Deserialize_repr, Serialize_repr};
use std::{convert::TryInto, fmt};

use crate::{
    constants::{
        look::*, Color, ExitDirection, Find, Look, PowerType, ResourceType, ReturnCode,
        StructureType,
    },
    containers::JsContainerFromValue,
    objects::*,
    prelude::*,
    FindConstant, RoomCostResult, RoomName,
};

<<<<<<< HEAD
use js_sys::{Array, JsString, Object};
use wasm_bindgen::{prelude::*, JsCast};
=======
#[cfg(feature = "score")]
use crate::objects::{ScoreCollector, ScoreContainer};

#[cfg(feature = "symbols")]
use crate::objects::{SymbolContainer, SymbolDecoder};

simple_accessors! {
    impl Room {
        pub fn controller() -> Option<StructureController> = controller;
        pub fn energy_available() -> u32 = energyAvailable;
        pub fn energy_capacity_available() -> u32 = energyCapacityAvailable;
        pub fn name() -> RoomName = name;
        pub fn storage() -> Option<StructureStorage> = storage;
        pub fn terminal() -> Option<StructureTerminal> = terminal;
    }
}
>>>>>>> 30b2d52b

#[wasm_bindgen]
extern "C" {
    /// A reference to a [`Room`] object, a 50x50 chunk of the Screeps game
    /// world.
    ///
    /// [Screeps documentation](https://docs.screeps.com/api/#Room)
    #[derive(Clone)]
    pub type Room;

    /// The [`StructureController`] for the room, or `None` in rooms that cannot
    /// be claimed.
    ///
    /// [Screeps documentation](https://docs.screeps.com/api/#Room.controller)
    #[wasm_bindgen(method, getter)]
    pub fn controller(this: &Room) -> Option<StructureController>;

    /// Energy available for spawning at the start of the current tick.
    ///
    /// [Screeps documentation](https://docs.screeps.com/api/#Room.energyAvailable)
    #[wasm_bindgen(method, getter = energyAvailable)]
    pub fn energy_available(this: &Room) -> u32;

    /// Total energy capacity of all spawns and extensions in the room.
    ///
    /// [Screeps documentation](https://docs.screeps.com/api/#Room.energyCapacityAvailable)
    #[wasm_bindgen(method, getter = energyCapacityAvailable)]
    pub fn energy_capacity_available(this: &Room) -> u32;

    /// A shortcut to `Memory.rooms[room.name]`.
    ///
    /// [Screeps documentation](https://docs.screeps.com/api/#Room.memory)
    #[wasm_bindgen(method, getter)]
    pub fn memory(this: &Room) -> JsValue;

    /// Sets a new value to `Memory.rooms[room.name]`.
    ///
    /// [Screeps documentation](https://docs.screeps.com/api/#Room.memory)
    #[wasm_bindgen(method, setter)]
    pub fn set_memory(this: &Room, val: &JsValue);

    /// The room's name as an owned reference to a [`JsString`].
    ///
    /// [Screeps documentation](https://docs.screeps.com/api/#Room.name)
    #[wasm_bindgen(method, getter = name)]
    fn name_internal(this: &Room) -> JsString;

    /// The [`StructureStorage`] built in the room, or `None` in rooms where
    /// there isn't one.
    ///
    /// [Screeps documentation](https://docs.screeps.com/api/#Room.storage)
    #[wasm_bindgen(method, getter)]
    pub fn storage(this: &Room) -> Option<StructureStorage>;

    /// The [`StructureTerminal`] built in the room, or `None` in rooms where
    /// there isn't one.
    ///
    /// [Screeps documentation](https://docs.screeps.com/api/#Room.terminal)
    #[wasm_bindgen(method, getter)]
    pub fn terminal(this: &Room) -> Option<StructureTerminal>;

    /// Serialize a path array from [`Room::find_path`] into a string
    /// representation safe to store in memory.
    ///
    /// [Screeps documentation](https://docs.screeps.com/api/#Room.serializePath)
    #[wasm_bindgen(static_method_of = Room, js_name = serializePath)]
    pub fn serialize_path(path: &Array) -> JsString;

    /// Deserialize a string representation from [`Room::serialize_path`] back
    /// to a path array.
    ///
    /// [Screeps documentation](https://docs.screeps.com/api/#Room.deserializePath)
    #[wasm_bindgen(static_method_of = Room, js_name = deserializePath)]
    pub fn deserialize_path(path: &JsString) -> Array;

    /// Creates a construction site at given coordinates within this room. If
    /// it's a [`StructureSpawn`], a name can optionally be assigned for the
    /// structure.
    ///
    /// See [`RoomPosition::create_construction_site`] to create at a specified
    /// position.
    ///
    /// [Screeps documentation](https://docs.screeps.com/api/#Room.createConstructionSite)
    ///
    /// [`StructureSpawn`]: crate::objects::StructureSpawn
    /// [`RoomPosition::create_construction_site`]:
    /// crate::objects::RoomPosition::create_construction_site
    #[wasm_bindgen(final, method, js_name = createConstructionSite)]
    pub fn create_construction_site(
        this: &Room,
        x: u8,
        y: u8,
        ty: StructureType,
        name: Option<&JsString>,
    ) -> ReturnCode;

    /// Creates a [`Flag`] at given coordinates within this room.
    ///
    /// [Screeps documentation](https://docs.screeps.com/api/#Room.createFlag)
    #[wasm_bindgen(final, method, js_name = createFlag)]
    pub fn create_flag(
        this: &Room,
        x: u8,
        y: u8,
        name: Option<&JsString>,
        color: Option<Color>,
        secondary_color: Option<Color>,
    ) -> ReturnCode;

    /// Find all objects of the specified type in the room, without passing
    /// additional options.
    ///
    /// Returns an [`Array`] containing the found objects, which should be
    /// converted into the type of object you searched for.
    ///
    /// [Screeps documentation](https://docs.screeps.com/api/#Room.find)
    #[wasm_bindgen(method, js_name = find)]
    //TODO: wiarchbe: Find options!
    fn find_internal(this: &Room, ty: Find, options: Option<&Object>) -> Array;

    /// Find an exit from the current room which leads to a target room, either
    /// a [`Room`] object or [`JsString`] representation of the room name.
    ///
    /// Returns an [`Array`] containing the found objects, which should be
    /// converted into the type of object you searched for.
    ///
    /// [Screeps documentation](https://docs.screeps.com/api/#Room.findExitTo)
    #[wasm_bindgen(final, method, js_name = findExitTo)]
    pub fn find_exit_to(this: &Room, room: &JsValue) -> ExitDirection;

    // todo FindPathOptions
    /// Find a path within the room from one position to another.
    ///
    /// [Screeps documentation](https://docs.screeps.com/api/#Room.findPath)
    #[wasm_bindgen(final, method, js_name = findPath)]
    pub fn find_path(
        this: &Room,
        origin: &RoomPosition,
        goal: &RoomPosition,
        options: Option<&Object>,
    ) -> Array;

    #[wasm_bindgen(final, method, js_name = getEventLog)]
    fn get_event_log_internal(this: &Room, raw: bool) -> JsValue;

    /// Gets the [`RoomPosition`] for the given coordinates.
    ///
    /// [Screeps documentation](https://docs.screeps.com/api/#Room.getPositionAt)
    #[wasm_bindgen(final, method, js_name = getPositionAt)]
    pub fn get_position_at(this: &Room, x: u8, y: u8) -> RoomPosition;

    /// Gets the [`RoomTerrain`] object for this room.
    ///
    /// [Screeps documentation](https://docs.screeps.com/api/#Room.getTerrain)
    #[wasm_bindgen(final, method, js_name = getTerrain)]
    pub fn get_terrain(this: &Room) -> RoomTerrain;

    /// Get an array of all objects at a position.
    ///
    /// [Screeps documentation](https://docs.screeps.com/api/#Room.lookAt)
    #[wasm_bindgen(final, method, js_name = lookAt)]
    pub fn look_at(this: &Room, target: &RoomPosition) -> Array;

    /// Get an array of all objects at the given coordinates.
    ///
    /// [Screeps documentation](https://docs.screeps.com/api/#Room.lookAt)
    #[wasm_bindgen(final, method, js_name = lookAt)]
    pub fn look_at_xy(this: &Room, x: u8, y: u8) -> Array;

    /// Get an array of all objects in a certain area, in either object or array
    /// format depending on the `as_array` option.
    ///
    /// [Screeps documentation](https://docs.screeps.com/api/#Room.lookAtArea)
    #[wasm_bindgen(final, method, js_name = lookAtArea)]
    pub fn look_at_area(
        this: &Room,
        top_y: u8,
        left_x: u8,
        bottom_y: u8,
        right_x: u8,
        as_array: bool,
    ) -> JsValue;

    /// Get an array of all objects of a given type at this position, if any.
    ///
    /// [Screeps documentation](https://docs.screeps.com/api/#Room.lookForAt)
    #[wasm_bindgen(method, js_name = lookForAt)]
    fn look_for_at_internal(this: &Room, ty: Look, target: &RoomPosition) -> Option<Array>;

    /// Get an array of all objects of a given type at the given coordinates, if
    /// any.
    ///
    /// [Screeps documentation](https://docs.screeps.com/api/#Room.lookForAt)
    #[wasm_bindgen(method, js_name = lookForAt)]
    fn look_for_at_xy_internal(this: &Room, ty: Look, x: u8, y: u8) -> Option<Array>;

    /// Get an array of all objects in a certain area, in either object or array
    /// format depending on the `as_array` option.
    ///
    /// [Screeps documentation](https://docs.screeps.com/api/#Room.lookAtArea)
    #[wasm_bindgen(method, js_name = lookForAtArea)]
    fn look_for_at_area_internal(
        this: &Room,
        ty: Look,
        top_y: u8,
        left_x: u8,
        bottom_y: u8,
        right_x: u8,
        as_array: bool,
    ) -> JsValue;
}

impl Room {
    pub fn name(&self) -> RoomName {
        self.name_internal()
            .try_into()
            .expect("expected parseable room name")
    }

    pub fn visual(&self) -> RoomVisual {
        RoomVisual::new(Some(self.name()))
    }

    //TODO: wiarchbe: Find options!
    pub fn find<T>(&self, ty: T) -> Vec<T::Item>
    where
        T: FindConstant,
    {
        self.find_internal(ty.find_code(), None)
            .iter()
            .map(T::convert_and_check_item)
            .collect()
    }

    pub fn get_event_log(&self) -> Vec<Event> {
        serde_json::from_str(&self.get_event_log_raw()).expect("Malformed Event Log")
    }

    pub fn get_event_log_raw(&self) -> String {
        let js_log: JsString = Room::get_event_log_internal(self, true).into();
        js_log.into()
    }

    pub fn look_for_at<T, U>(&self, _ty: T, target: &U) -> Vec<T::Item>
    where
        T: LookConstant,
        U: HasPosition,
    {
        let pos = target.pos().into();

        self.look_for_at_internal(T::look_code(), &pos)
            .map(|arr| arr.iter().map(T::convert_and_check_item).collect())
            .unwrap_or_else(Vec::new)
    }

    pub fn look_for_at_xy<T>(&self, _ty: T, x: u8, y: u8) -> Vec<T::Item>
    where
        T: LookConstant,
    {
        self.look_for_at_xy_internal(T::look_code(), x, y)
            .map(|arr| arr.iter().map(T::convert_and_check_item).collect())
            .unwrap_or_else(Vec::new)
    }
}

impl PartialEq for Room {
    fn eq(&self, other: &Room) -> bool {
        self.name() == other.name()
    }
}

impl Eq for Room {}

impl JsContainerFromValue for Room {
    fn from_value(val: JsValue) -> Self {
        val.unchecked_into()
    }
}

#[wasm_bindgen]
extern "C" {
    #[wasm_bindgen]
    pub type JsFindOptions;

    #[wasm_bindgen(method, setter = ignoreCreeps)]
    pub fn ignore_creeps(this: &JsFindOptions, ignore: bool);

    #[wasm_bindgen(method, setter = ignoreDestructibleStructures)]
    pub fn ignore_destructible_structures(this: &JsFindOptions, ignore: bool);

    #[wasm_bindgen(method, setter = costCallback)]
    pub fn cost_callback(
        this: &JsFindOptions,
        callback: &Closure<dyn FnMut(JsString, CostMatrix) -> JsValue>,
    );

    #[wasm_bindgen(method, setter = maxOps)]
    pub fn max_ops(this: &JsFindOptions, ops: u32);

    #[wasm_bindgen(method, setter = heuristicWeight)]
    pub fn heuristic_weight(this: &JsFindOptions, weight: f64);

    #[wasm_bindgen(method, setter = serialize)]
    pub fn serialize(this: &JsFindOptions, serialize: bool);

    #[wasm_bindgen(method, setter = maxRooms)]
    pub fn max_rooms(this: &JsFindOptions, max: u8);

    #[wasm_bindgen(method, setter = range)]
    pub fn range(this: &JsFindOptions, range: u32);

    #[wasm_bindgen(method, setter = plainCost)]
    pub fn plain_cost(this: &JsFindOptions, cost: u8);

    #[wasm_bindgen(method, setter = swampCost)]
    pub fn swamp_cost(this: &JsFindOptions, cost: u8);
}

impl JsFindOptions {
    pub fn new() -> JsFindOptions {
        Object::new().unchecked_into()
    }
}

impl Default for JsFindOptions {
    fn default() -> Self {
        Self::new()
    }
}

pub struct FindOptions<F, R>
where
    F: FnMut(RoomName, CostMatrix) -> R,
    R: RoomCostResult,
{
    pub(crate) ignore_creeps: Option<bool>,
    pub(crate) ignore_destructible_structures: Option<bool>,
    pub(crate) cost_callback: F,
    pub(crate) max_ops: Option<u32>,
    pub(crate) heuristic_weight: Option<f64>,
    pub(crate) serialize: Option<bool>,
    pub(crate) max_rooms: Option<u8>,
    pub(crate) range: Option<u32>,
    pub(crate) plain_cost: Option<u8>,
    pub(crate) swamp_cost: Option<u8>,
}

impl<R> Default for FindOptions<fn(RoomName, CostMatrix) -> R, R>
where
    R: RoomCostResult + Default,
{
    fn default() -> Self {
        FindOptions {
            ignore_creeps: None,
            ignore_destructible_structures: None,
            cost_callback: |_, _| R::default(),
            max_ops: None,
            heuristic_weight: None,
            serialize: None,
            max_rooms: None,
            range: None,
            plain_cost: None,
            swamp_cost: None,
        }
    }
}

impl<R> FindOptions<fn(RoomName, CostMatrix) -> R, R>
where
    R: RoomCostResult + Default,
{
    pub fn new() -> Self {
        Self::default()
    }
}

impl<F, R> FindOptions<F, R>
where
    F: FnMut(RoomName, CostMatrix) -> R,
    R: RoomCostResult,
{
    /// Sets whether the algorithm considers creeps as walkable. Default: False.
    pub fn ignore_creeps(mut self, ignore: bool) -> Self {
        self.ignore_creeps = Some(ignore);
        self
    }

    /// Sets whether the algorithm considers destructible structure as
    /// walkable. Default: False.
    pub fn ignore_destructible_structures(mut self, ignore: bool) -> Self {
        self.ignore_destructible_structures = Some(ignore);
        self
    }

    /// Sets cost callback - default `|_, _| {}`.
    pub fn cost_callback<F2, R2>(self, cost_callback: F2) -> FindOptions<F2, R2>
    where
        F2: FnMut(RoomName, CostMatrix) -> R2,
        R2: RoomCostResult,
    {
        let FindOptions {
            ignore_creeps,
            ignore_destructible_structures,
            max_ops,
            heuristic_weight,
            serialize,
            max_rooms,
            range,
            plain_cost,
            swamp_cost,
            ..
        } = self;

        FindOptions {
            ignore_creeps,
            ignore_destructible_structures,
            cost_callback,
            max_ops,
            heuristic_weight,
            serialize,
            max_rooms,
            range,
            plain_cost,
            swamp_cost,
        }
    }

    /// Sets maximum ops - default `2000`.
    pub fn max_ops(mut self, ops: u32) -> Self {
        self.max_ops = Some(ops);
        self
    }

    /// Sets heuristic weight - default `1.2`.
    pub fn heuristic_weight(mut self, weight: f64) -> Self {
        self.heuristic_weight = Some(weight);
        self
    }

    /// Sets whether the returned path should be passed to `Room.serializePath`.
    pub fn serialize(mut self, s: bool) -> Self {
        self.serialize = Some(s);
        self
    }

    /// Sets maximum rooms - default `16`, max `16`.
    pub fn max_rooms(mut self, rooms: u8) -> Self {
        self.max_rooms = Some(rooms);
        self
    }

    pub fn range(mut self, k: u32) -> Self {
        self.range = Some(k);
        self
    }

    /// Sets plain cost - default `1`.
    pub fn plain_cost(mut self, cost: u8) -> Self {
        self.plain_cost = Some(cost);
        self
    }

    /// Sets swamp cost - default `5`.
    pub fn swamp_cost(mut self, cost: u8) -> Self {
        self.swamp_cost = Some(cost);
        self
    }

    pub(crate) fn into_js_options<CR>(self, callback: impl Fn(&JsFindOptions) -> CR) -> CR {
        let mut raw_callback = self.cost_callback;

        let mut owned_callback = move |room: RoomName, cost_matrix: CostMatrix| -> JsValue {
            raw_callback(room, cost_matrix).into()
        };

        //
        // Type erased and boxed callback: no longer a type specific to the closure
        // passed in, now unified as &Fn
        //

        let callback_type_erased: &mut (dyn FnMut(RoomName, CostMatrix) -> JsValue) =
            &mut owned_callback;

        // Overwrite lifetime of reference so it can be passed to javascript.
        // It's now pretending to be static data. This should be entirely safe
        // because we control the only use of it and it remains valid during the
        // pathfinder callback. This transmute is necessary because "some lifetime
        // above the current scope but otherwise unknown" is not a valid lifetime.
        //

        let callback_lifetime_erased: &'static mut (dyn FnMut(RoomName, CostMatrix) -> JsValue) =
            unsafe { std::mem::transmute(callback_type_erased) };

        let boxed_callback = Box::new(move |room: JsString, cost_matrix: CostMatrix| -> JsValue {
            let room = room
                .try_into()
                .expect("expected room name in cost callback");

            callback_lifetime_erased(room, cost_matrix)
        }) as Box<dyn FnMut(JsString, CostMatrix) -> JsValue>;

        let closure = Closure::wrap(boxed_callback);

        //
        // Create JS object and set properties.
        //

        let js_options = JsFindOptions::new();

        js_options.cost_callback(&closure);

        if let Some(ignore_creeps) = self.ignore_creeps {
            js_options.ignore_creeps(ignore_creeps);
        }

        if let Some(ignore_destructible_structures) = self.ignore_destructible_structures {
            js_options.ignore_destructible_structures(ignore_destructible_structures);
        }

        if let Some(max_ops) = self.max_ops {
            js_options.max_ops(max_ops);
        }

        if let Some(heuristic_weight) = self.heuristic_weight {
            js_options.heuristic_weight(heuristic_weight);
        }

        if let Some(serialize) = self.serialize {
            js_options.serialize(serialize);
        }

        if let Some(max_rooms) = self.max_rooms {
            js_options.max_rooms(max_rooms);
        }

        if let Some(range) = self.range {
            js_options.range(range);
        }

        if let Some(plain_cost) = self.plain_cost {
            js_options.plain_cost(plain_cost);
        }

        if let Some(swamp_cost) = self.swamp_cost {
            js_options.swamp_cost(swamp_cost);
        }

        callback(&js_options)
    }
}

// #[derive(Clone, Debug, Deserialize, Serialize)]
// pub struct Step {
//     pub x: u32,
//     pub y: u32,
//     pub dx: i32,
//     pub dy: i32,
//     pub direction: Direction,
// }

// js_deserializable! {Step}
// js_serializable! {Step}

// #[derive(Debug, Deserialize)]
// #[serde(untagged)]
// pub enum Path {
//     Vectorized(Vec<Step>),
//     Serialized(String),
// }

// js_deserializable! {Path}

#[derive(Clone, Debug, PartialEq, Eq)]
pub struct Event {
    pub event: EventType,
    pub object_id: String,
}

impl<'de> Deserialize<'de> for Event {
    fn deserialize<D>(deserializer: D) -> Result<Self, D::Error>
    where
        D: Deserializer<'de>,
    {
        #[derive(Deserialize)]
        #[serde(field_identifier, rename_all = "camelCase")]
        enum Field {
            Event,
            ObjectId,
            Data,
        }

        struct EventVisitor;

        impl<'de> Visitor<'de> for EventVisitor {
            type Value = Event;

            fn expecting(&self, formatter: &mut fmt::Formatter<'_>) -> fmt::Result {
                formatter.write_str("struct Event")
            }

            fn visit_map<V>(self, mut map: V) -> Result<Event, V::Error>
            where
                V: MapAccess<'de>,
            {
                let mut event_type = None;
                let mut obj_id = None;
                let mut data = None;
                let mut data_buffer: Option<serde_json::Value> = None;

                while let Some(key) = map.next_key()? {
                    match key {
                        Field::Event => {
                            if event_type.is_some() {
                                return Err(de::Error::duplicate_field("event"));
                            }
                            event_type = Some(map.next_value()?);
                        }
                        Field::ObjectId => {
                            if obj_id.is_some() {
                                return Err(de::Error::duplicate_field("objectId"));
                            }
                            obj_id = Some(map.next_value()?);
                        }
                        Field::Data => {
                            if data.is_some() {
                                return Err(de::Error::duplicate_field("data"));
                            }

                            match event_type {
                                None => data_buffer = map.next_value()?,
                                Some(event_id) => {
                                    data = match event_id {
                                        1 => Some(EventType::Attack(map.next_value()?)),
                                        2 => Some(EventType::ObjectDestroyed(map.next_value()?)),
                                        3 => Some(EventType::AttackController),
                                        4 => Some(EventType::Build(map.next_value()?)),
                                        5 => Some(EventType::Harvest(map.next_value()?)),
                                        6 => Some(EventType::Heal(map.next_value()?)),
                                        7 => Some(EventType::Repair(map.next_value()?)),
                                        8 => Some(EventType::ReserveController(map.next_value()?)),
                                        9 => Some(EventType::UpgradeController(map.next_value()?)),
                                        10 => Some(EventType::Exit(map.next_value()?)),
                                        11 => Some(EventType::Power(map.next_value()?)),
                                        12 => Some(EventType::Transfer(map.next_value()?)),
                                        _ => {
                                            return Err(de::Error::custom(format!(
                                                "Event Type Unrecognized: {}",
                                                event_id
                                            )));
                                        }
                                    };
                                }
                            };
                        }
                    }
                }

                if data.is_none() {
                    let err = |e| {
                        de::Error::custom(format_args!(
                            "can't parse event data due to inner error {}",
                            e
                        ))
                    };

                    if let (Some(val), Some(event_id)) = (data_buffer, event_type) {
                        data = match event_id {
                            1 => Some(EventType::Attack(serde_json::from_value(val).map_err(err)?)),
                            2 => Some(EventType::ObjectDestroyed(
                                serde_json::from_value(val).map_err(err)?,
                            )),
                            3 => Some(EventType::AttackController),
                            4 => Some(EventType::Build(serde_json::from_value(val).map_err(err)?)),
                            5 => Some(EventType::Harvest(
                                serde_json::from_value(val).map_err(err)?,
                            )),
                            6 => Some(EventType::Heal(serde_json::from_value(val).map_err(err)?)),
                            7 => Some(EventType::Repair(serde_json::from_value(val).map_err(err)?)),
                            8 => Some(EventType::ReserveController(
                                serde_json::from_value(val).map_err(err)?,
                            )),
                            9 => Some(EventType::UpgradeController(
                                serde_json::from_value(val).map_err(err)?,
                            )),
                            10 => Some(EventType::Exit(serde_json::from_value(val).map_err(err)?)),
                            11 => Some(EventType::Power(serde_json::from_value(val).map_err(err)?)),
                            12 => Some(EventType::Transfer(
                                serde_json::from_value(val).map_err(err)?,
                            )),
                            _ => {
                                return Err(de::Error::custom(format!(
                                    "Event Type Unrecognized: {}",
                                    event_id
                                )));
                            }
                        };
                    }
                }

                let data = data.ok_or_else(|| de::Error::missing_field("data"))?;
                let obj_id = obj_id.ok_or_else(|| de::Error::missing_field("objectId"))?;

                Ok(Event {
                    event: data,
                    object_id: obj_id,
                })
            }
        }

        const FIELDS: &[&str] = &["event", "objectId", "data"];
        deserializer.deserialize_struct("Event", FIELDS, EventVisitor)
    }
}

#[derive(Clone, Debug, PartialEq, Eq)]
pub enum EventType {
    Attack(AttackEvent),
    ObjectDestroyed(ObjectDestroyedEvent),
    AttackController,
    Build(BuildEvent),
    Harvest(HarvestEvent),
    Heal(HealEvent),
    Repair(RepairEvent),
    ReserveController(ReserveControllerEvent),
    UpgradeController(UpgradeControllerEvent),
    Exit(ExitEvent),
    Power(PowerEvent),
    Transfer(TransferEvent),
}

#[derive(Clone, Debug, PartialEq, Eq, Deserialize)]
#[serde(rename_all = "camelCase")]
pub struct AttackEvent {
    pub target_id: String,
    pub damage: u32,
    pub attack_type: AttackType,
}

#[derive(Clone, Debug, PartialEq, Eq, Deserialize_repr, Serialize_repr)]
#[repr(u8)]
pub enum AttackType {
    Melee = 1,
    Ranged = 2,
    RangedMass = 3,
    Dismantle = 4,
    HitBack = 5,
    Nuke = 6,
}

#[derive(Clone, Debug, PartialEq, Eq, Deserialize)]
pub struct ObjectDestroyedEvent {
    #[serde(rename = "type")]
    pub object_type: String,
}

#[derive(Clone, Debug, PartialEq, Eq, Deserialize)]
#[serde(rename_all = "camelCase")]
pub struct BuildEvent {
    pub target_id: String,
    pub amount: u32,
<<<<<<< HEAD
    // energySpent is documented as being present, but isn't in my testing
    //pub energy_spent: u32,
=======
    // energySpent is in documentation but is not present
    //pub energy_spent: u32,
    // undocumented fields; reference:
    // https://github.com/screeps/engine/blob/78631905d975700d02786d9b666b9f97b1f6f8f9/src/processor/intents/creeps/build.js#L94
    #[serde(deserialize_with = "crate::StructureType::deserialize_from_str")]
>>>>>>> 30b2d52b
    pub structure_type: StructureType,
    pub x: u8,
    pub y: u8,
    pub incomplete: bool,
}

#[derive(Clone, Debug, PartialEq, Eq, Deserialize)]
#[serde(rename_all = "camelCase")]
pub struct HarvestEvent {
    pub target_id: String,
    pub amount: u32,
}

#[derive(Clone, Debug, PartialEq, Eq, Deserialize)]
#[serde(rename_all = "camelCase")]
pub struct HealEvent {
    pub target_id: String,
    pub amount: u32,
    pub heal_type: HealType,
}

#[derive(Clone, Debug, PartialEq, Eq, Deserialize_repr, Serialize_repr)]
#[repr(u8)]
pub enum HealType {
    Melee = 1,
    Ranged = 2,
}

#[derive(Clone, Debug, PartialEq, Eq, Deserialize)]
#[serde(rename_all = "camelCase")]
pub struct RepairEvent {
    pub target_id: String,
    pub amount: u32,
    pub energy_spent: u32,
}

#[derive(Copy, Clone, Debug, PartialEq, Eq, Deserialize)]
#[serde(rename_all = "camelCase")]
pub struct ReserveControllerEvent {
    pub amount: u32,
}

#[derive(Copy, Clone, Debug, PartialEq, Eq, Deserialize)]
#[serde(rename_all = "camelCase")]
pub struct UpgradeControllerEvent {
    pub amount: u32,
    pub energy_spent: u32,
}

#[derive(Clone, Debug, PartialEq, Eq, Deserialize)]
#[serde(rename_all = "camelCase")]
pub struct ExitEvent {
    pub room: String,
    pub x: u32,
    pub y: u32,
}

#[derive(Clone, Debug, PartialEq, Eq, Deserialize)]
#[serde(rename_all = "camelCase")]
pub struct TransferEvent {
    pub target_id: String,
    pub resource_type: ResourceType,
    pub amount: u32,
}

#[derive(Clone, Debug, PartialEq, Eq, Deserialize)]
#[serde(rename_all = "camelCase")]
pub struct PowerEvent {
    pub target_id: String,
    pub power: PowerType,
}

<<<<<<< HEAD
// pub enum LookResult {
//     Creep(Creep),
//     Energy(Resource),
//     Resource(Resource),
//     Source(Source),
//     Mineral(Mineral),
//     Deposit(Deposit),
//     Structure(Structure),
//     Flag(Flag),
//     ConstructionSite(ConstructionSite),
//     Nuke(Nuke),
//     Terrain(Terrain),
//     Tombstone(Tombstone),
//     PowerCreep(PowerCreep),
//     Ruin(Ruin),
// }

// impl TryFrom<Value> for LookResult {
//     type Error = ConversionError;

//     fn try_from(v: Value) -> Result<LookResult, Self::Error> {
//         let look_type = js! (
//             return __look_str_to_num(@{&v}.type);
//         )
//         .try_into()?;

//         let lr = match look_type {
//             Look::Creeps => LookResult::Creep(js_unwrap_ref!(@{v}.creep)),
//             Look::Energy => LookResult::Energy(js_unwrap_ref!(@{v}.energy)),
//             Look::Resources =>
// LookResult::Resource(js_unwrap_ref!(@{v}.resource)),
// Look::Sources => LookResult::Source(js_unwrap_ref!(@{v}.source)),
// Look::Minerals => LookResult::Mineral(js_unwrap_ref!(@{v}.mineral)),
//             Look::Deposits =>
// LookResult::Deposit(js_unwrap_ref!(@{v}.deposit)),
// Look::Structures => LookResult::Structure(js_unwrap_ref!(@{v}.structure)),
//             Look::Flags => LookResult::Flag(js_unwrap_ref!(@{v}.flag)),
//             Look::ConstructionSites => {
//
// LookResult::ConstructionSite(js_unwrap_ref!(@{v}.constructionSite))
//             }
//             Look::Nukes => LookResult::Nuke(js_unwrap_ref!(@{v}.nuke)),
//             Look::Terrain =>
// LookResult::Terrain(js_unwrap!(__terrain_str_to_num(@{v}.terrain))),
//             Look::Tombstones =>
// LookResult::Tombstone(js_unwrap_ref!(@{v}.tombstone)),
// Look::PowerCreeps => LookResult::PowerCreep(js_unwrap_ref!(@{v}.powerCreep)),
//             Look::Ruins => LookResult::Ruin(js_unwrap_ref!(@{v}.ruin)),
//         };
//         Ok(lr)
//     }
// }

// pub struct PositionedLookResult {
//     pub x: u32,
//     pub y: u32,
//     pub look_result: LookResult,
// }

// impl TryFrom<Value> for PositionedLookResult {
//     type Error = ConversionError;

//     fn try_from(v: Value) -> Result<PositionedLookResult, Self::Error> {
//         let x: u32 = js!(return @{&v}.x;).try_into()?;
//         let y: u32 = js!(return @{&v}.y;).try_into()?;
//         let look_result: LookResult = v.try_into()?;

//         Ok(PositionedLookResult { x, y, look_result })
//     }
// }
=======
#[derive(Clone, Debug, PartialEq, Eq, Deserialize)]
#[serde(rename_all = "camelCase")]
pub struct Effect {
    pub effect: EffectType,
    pub level: Option<u8>,
    pub ticks_remaining: u32,
}
js_deserializable! {Effect}

pub enum LookResult {
    Creep(Creep),
    Energy(Resource),
    Resource(Resource),
    Source(Source),
    Mineral(Mineral),
    Deposit(Deposit),
    Structure(Structure),
    Flag(Flag),
    ConstructionSite(ConstructionSite),
    Nuke(Nuke),
    Terrain(Terrain),
    Tombstone(Tombstone),
    PowerCreep(PowerCreep),
    Ruin(Ruin),
    #[cfg(feature = "score")]
    ScoreContainer(ScoreContainer),
    #[cfg(feature = "score")]
    ScoreCollector(ScoreCollector),
    #[cfg(feature = "symbols")]
    SymbolContainer(SymbolContainer),
    #[cfg(feature = "symbols")]
    SymbolDecoder(SymbolDecoder),
}

impl TryFrom<Value> for LookResult {
    type Error = ConversionError;

    fn try_from(v: Value) -> Result<LookResult, Self::Error> {
        let look_type = js! (
            return __look_str_to_num(@{&v}.type);
        )
        .try_into()?;

        let lr = match look_type {
            Look::Creeps => LookResult::Creep(js_unwrap_ref!(@{v}.creep)),
            Look::Energy => LookResult::Energy(js_unwrap_ref!(@{v}.energy)),
            Look::Resources => LookResult::Resource(js_unwrap_ref!(@{v}.resource)),
            Look::Sources => LookResult::Source(js_unwrap_ref!(@{v}.source)),
            Look::Minerals => LookResult::Mineral(js_unwrap_ref!(@{v}.mineral)),
            Look::Deposits => LookResult::Deposit(js_unwrap_ref!(@{v}.deposit)),
            Look::Structures => LookResult::Structure(js_unwrap_ref!(@{v}.structure)),
            Look::Flags => LookResult::Flag(js_unwrap_ref!(@{v}.flag)),
            Look::ConstructionSites => {
                LookResult::ConstructionSite(js_unwrap_ref!(@{v}.constructionSite))
            }
            Look::Nukes => LookResult::Nuke(js_unwrap_ref!(@{v}.nuke)),
            Look::Terrain => LookResult::Terrain(js_unwrap!(__terrain_str_to_num(@{v}.terrain))),
            Look::Tombstones => LookResult::Tombstone(js_unwrap_ref!(@{v}.tombstone)),
            Look::PowerCreeps => LookResult::PowerCreep(js_unwrap_ref!(@{v}.powerCreep)),
            Look::Ruins => LookResult::Ruin(js_unwrap_ref!(@{v}.ruin)),
            #[cfg(feature = "score")]
            Look::ScoreContainers => {
                LookResult::ScoreContainer(js_unwrap_ref!(@{v}.scoreContainer))
            }
            #[cfg(feature = "score")]
            Look::ScoreCollectors => {
                LookResult::ScoreCollector(js_unwrap_ref!(@{v}.scoreCollector))
            }
            #[cfg(feature = "symbols")]
            Look::SymbolContainers => {
                LookResult::SymbolContainer(js_unwrap_ref!(@{v}.symbolContainer))
            }
            #[cfg(feature = "symbols")]
            Look::SymbolDecoders => LookResult::SymbolDecoder(js_unwrap_ref!(@{v}.symbolDecoder)),
        };
        Ok(lr)
    }
}

pub struct PositionedLookResult {
    pub x: u32,
    pub y: u32,
    pub look_result: LookResult,
}

impl TryFrom<Value> for PositionedLookResult {
    type Error = ConversionError;

    fn try_from(v: Value) -> Result<PositionedLookResult, Self::Error> {
        let x: u32 = js!(return @{&v}.x;).try_into()?;
        let y: u32 = js!(return @{&v}.y;).try_into()?;
        let look_result: LookResult = v.try_into()?;

        Ok(PositionedLookResult { x, y, look_result })
    }
}
>>>>>>> 30b2d52b
<|MERGE_RESOLUTION|>--- conflicted
+++ resolved
@@ -16,27 +16,8 @@
     FindConstant, RoomCostResult, RoomName,
 };
 
-<<<<<<< HEAD
 use js_sys::{Array, JsString, Object};
 use wasm_bindgen::{prelude::*, JsCast};
-=======
-#[cfg(feature = "score")]
-use crate::objects::{ScoreCollector, ScoreContainer};
-
-#[cfg(feature = "symbols")]
-use crate::objects::{SymbolContainer, SymbolDecoder};
-
-simple_accessors! {
-    impl Room {
-        pub fn controller() -> Option<StructureController> = controller;
-        pub fn energy_available() -> u32 = energyAvailable;
-        pub fn energy_capacity_available() -> u32 = energyCapacityAvailable;
-        pub fn name() -> RoomName = name;
-        pub fn storage() -> Option<StructureStorage> = storage;
-        pub fn terminal() -> Option<StructureTerminal> = terminal;
-    }
-}
->>>>>>> 30b2d52b
 
 #[wasm_bindgen]
 extern "C" {
@@ -797,16 +778,11 @@
 pub struct BuildEvent {
     pub target_id: String,
     pub amount: u32,
-<<<<<<< HEAD
-    // energySpent is documented as being present, but isn't in my testing
-    //pub energy_spent: u32,
-=======
     // energySpent is in documentation but is not present
     //pub energy_spent: u32,
     // undocumented fields; reference:
     // https://github.com/screeps/engine/blob/78631905d975700d02786d9b666b9f97b1f6f8f9/src/processor/intents/creeps/build.js#L94
     #[serde(deserialize_with = "crate::StructureType::deserialize_from_str")]
->>>>>>> 30b2d52b
     pub structure_type: StructureType,
     pub x: u8,
     pub y: u8,
@@ -879,7 +855,6 @@
     pub power: PowerType,
 }
 
-<<<<<<< HEAD
 // pub enum LookResult {
 //     Creep(Creep),
 //     Energy(Resource),
@@ -949,102 +924,4 @@
 
 //         Ok(PositionedLookResult { x, y, look_result })
 //     }
-// }
-=======
-#[derive(Clone, Debug, PartialEq, Eq, Deserialize)]
-#[serde(rename_all = "camelCase")]
-pub struct Effect {
-    pub effect: EffectType,
-    pub level: Option<u8>,
-    pub ticks_remaining: u32,
-}
-js_deserializable! {Effect}
-
-pub enum LookResult {
-    Creep(Creep),
-    Energy(Resource),
-    Resource(Resource),
-    Source(Source),
-    Mineral(Mineral),
-    Deposit(Deposit),
-    Structure(Structure),
-    Flag(Flag),
-    ConstructionSite(ConstructionSite),
-    Nuke(Nuke),
-    Terrain(Terrain),
-    Tombstone(Tombstone),
-    PowerCreep(PowerCreep),
-    Ruin(Ruin),
-    #[cfg(feature = "score")]
-    ScoreContainer(ScoreContainer),
-    #[cfg(feature = "score")]
-    ScoreCollector(ScoreCollector),
-    #[cfg(feature = "symbols")]
-    SymbolContainer(SymbolContainer),
-    #[cfg(feature = "symbols")]
-    SymbolDecoder(SymbolDecoder),
-}
-
-impl TryFrom<Value> for LookResult {
-    type Error = ConversionError;
-
-    fn try_from(v: Value) -> Result<LookResult, Self::Error> {
-        let look_type = js! (
-            return __look_str_to_num(@{&v}.type);
-        )
-        .try_into()?;
-
-        let lr = match look_type {
-            Look::Creeps => LookResult::Creep(js_unwrap_ref!(@{v}.creep)),
-            Look::Energy => LookResult::Energy(js_unwrap_ref!(@{v}.energy)),
-            Look::Resources => LookResult::Resource(js_unwrap_ref!(@{v}.resource)),
-            Look::Sources => LookResult::Source(js_unwrap_ref!(@{v}.source)),
-            Look::Minerals => LookResult::Mineral(js_unwrap_ref!(@{v}.mineral)),
-            Look::Deposits => LookResult::Deposit(js_unwrap_ref!(@{v}.deposit)),
-            Look::Structures => LookResult::Structure(js_unwrap_ref!(@{v}.structure)),
-            Look::Flags => LookResult::Flag(js_unwrap_ref!(@{v}.flag)),
-            Look::ConstructionSites => {
-                LookResult::ConstructionSite(js_unwrap_ref!(@{v}.constructionSite))
-            }
-            Look::Nukes => LookResult::Nuke(js_unwrap_ref!(@{v}.nuke)),
-            Look::Terrain => LookResult::Terrain(js_unwrap!(__terrain_str_to_num(@{v}.terrain))),
-            Look::Tombstones => LookResult::Tombstone(js_unwrap_ref!(@{v}.tombstone)),
-            Look::PowerCreeps => LookResult::PowerCreep(js_unwrap_ref!(@{v}.powerCreep)),
-            Look::Ruins => LookResult::Ruin(js_unwrap_ref!(@{v}.ruin)),
-            #[cfg(feature = "score")]
-            Look::ScoreContainers => {
-                LookResult::ScoreContainer(js_unwrap_ref!(@{v}.scoreContainer))
-            }
-            #[cfg(feature = "score")]
-            Look::ScoreCollectors => {
-                LookResult::ScoreCollector(js_unwrap_ref!(@{v}.scoreCollector))
-            }
-            #[cfg(feature = "symbols")]
-            Look::SymbolContainers => {
-                LookResult::SymbolContainer(js_unwrap_ref!(@{v}.symbolContainer))
-            }
-            #[cfg(feature = "symbols")]
-            Look::SymbolDecoders => LookResult::SymbolDecoder(js_unwrap_ref!(@{v}.symbolDecoder)),
-        };
-        Ok(lr)
-    }
-}
-
-pub struct PositionedLookResult {
-    pub x: u32,
-    pub y: u32,
-    pub look_result: LookResult,
-}
-
-impl TryFrom<Value> for PositionedLookResult {
-    type Error = ConversionError;
-
-    fn try_from(v: Value) -> Result<PositionedLookResult, Self::Error> {
-        let x: u32 = js!(return @{&v}.x;).try_into()?;
-        let y: u32 = js!(return @{&v}.y;).try_into()?;
-        let look_result: LookResult = v.try_into()?;
-
-        Ok(PositionedLookResult { x, y, look_result })
-    }
-}
->>>>>>> 30b2d52b
+// }