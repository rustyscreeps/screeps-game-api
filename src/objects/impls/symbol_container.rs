use crate::{
    constants::ResourceType,
    objects::{RoomObject, Store},
    prelude::*,
};
use js_sys::JsString;
use wasm_bindgen::prelude::*;

#[wasm_bindgen]
extern "C" {
    /// An object representing a [`SymbolContainer`], which appears randomly
    /// around the map and contains symbol resources which can be
    /// collected.
    ///
    /// [Screeps documentation](https://docs-season.screeps.com/api/#SymbolContainer)
    ///
    /// [`ResourceType::Score`]: crate::constants::ResourceType::Score
    #[wasm_bindgen(extends = RoomObject)]
    #[cfg_attr(docsrs, doc(cfg(feature = "enable-symbols")))]
    #[derive(Clone)]
    pub type SymbolContainer;

    /// Object ID of the collector, which can be used to efficiently fetch a
    /// fresh reference to the object on subsequent ticks.
    ///
    /// [Screeps documentation](https://docs-season.screeps.com/api/#SymbolContainer.id)
    #[wasm_bindgen(method, getter = id)]
    fn id_internal(this: &SymbolContainer) -> JsString;

    /// The [`Store`] of the container, which contains information about what
    /// resources it is it holding.
    ///
    /// [Screeps documentation](https://docs-season.screeps.com/api/#SymbolContainer.store)
    #[wasm_bindgen(method, getter)]
    pub fn store(this: &SymbolContainer) -> Store;

    /// The number of ticks until the [`SymbolContainer`] will decay,
    /// disappearing completely.
    ///
    /// [Screeps documentation](https://docs-season.screeps.com/api/#SymbolContainer.ticksToDecay)
    #[wasm_bindgen(method, getter = ticksToDecay)]
    pub fn ticks_to_decay(this: &SymbolContainer) -> u32;

    /// The [`ResourceType`] contained within this [`SymbolContainer`] to score
    /// points.
    ///
    /// [Screeps documentation](https://docs-season.screeps.com/api/#SymbolContainer.resourceType)
    #[wasm_bindgen(method, getter = resourceType)]
    pub fn resource_type(this: &SymbolContainer) -> ResourceType;

}

impl CanDecay for SymbolContainer {
    fn ticks_to_decay(&self) -> u32 {
        Self::ticks_to_decay(self)
    }
}
<<<<<<< HEAD

impl HasNativeId for SymbolContainer {
    fn native_id(&self) -> JsString {
        Self::id_internal(self)
    }
}

impl HasPosition for SymbolContainer {
    fn pos(&self) -> Option<RoomPosition> {
        RoomObject::pos(self.as_ref())
=======
impl HasId for SymbolContainer {
    fn id(&self) -> JsString {
        Self::id(self.as_ref())
>>>>>>> 98aaa885
    }
}

impl HasStore for SymbolContainer {
    fn store(&self) -> Store {
        Self::store(self)
    }
<<<<<<< HEAD
}

impl RoomObjectProperties for SymbolContainer {
    fn effects(&self) -> Array {
        RoomObject::effects(self.as_ref())
    }

    fn room(&self) -> Option<Room> {
        RoomObject::room(self.as_ref())
    }
=======
>>>>>>> 98aaa885
}<|MERGE_RESOLUTION|>--- conflicted
+++ resolved
@@ -55,7 +55,6 @@
         Self::ticks_to_decay(self)
     }
 }
-<<<<<<< HEAD
 
 impl HasNativeId for SymbolContainer {
     fn native_id(&self) -> JsString {
@@ -66,11 +65,6 @@
 impl HasPosition for SymbolContainer {
     fn pos(&self) -> Option<RoomPosition> {
         RoomObject::pos(self.as_ref())
-=======
-impl HasId for SymbolContainer {
-    fn id(&self) -> JsString {
-        Self::id(self.as_ref())
->>>>>>> 98aaa885
     }
 }
 
@@ -78,7 +72,6 @@
     fn store(&self) -> Store {
         Self::store(self)
     }
-<<<<<<< HEAD
 }
 
 impl RoomObjectProperties for SymbolContainer {
@@ -89,6 +82,4 @@
     fn room(&self) -> Option<Room> {
         RoomObject::room(self.as_ref())
     }
-=======
->>>>>>> 98aaa885
 }