--- conflicted
+++ resolved
@@ -1,14 +1,10 @@
 use std::{fmt, fmt::Write, str::FromStr};
 
-<<<<<<< HEAD
+use arrayvec::ArrayString;
 use serde::{
     de::{Error, Visitor},
     Deserialize, Serialize,
 };
-=======
-use arrayvec::ArrayString;
-use serde::{Deserialize, Serialize};
->>>>>>> 1396a3a0
 
 use super::errors::RawObjectIdParseError;
 
