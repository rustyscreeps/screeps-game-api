//! Constants, most copied from [the game constants].
//!
//! Last updated on 2019-07-13, `068343753adf090fd1991944d2292be9e236b7dd` from
//! <https://github.com/screeps/common/commits/master/lib/constants.js>.
//!
//! Currently missing:
//! - OBSTACLE_OBJECT_TYPES
//! - WORLD_WIDTH / WORLD_HEIGHT (deprecated in Screeps)
//! - CONTROLLER_STRUCTURES
<<<<<<< HEAD
//! - BOOSTS
=======
//! - REACTIONS
>>>>>>> 10ad7ac8
//! - POWER_INFO
//!
//! # Notes on Deserialization
//!
//! There are two general types of enum constants in this file. Some are
//! represented by integers in the game - and those are represented by integers
//! in screeps. Their [`serde::Deserialize`], `TryFrom<Value>` and
//! [`num_traits::FromPrimitive`] implementations will convert from these
//! integers.
//!
//! The other type is enums represented by strings in the game, but integers in
//! this repository. This change in representation is done for efficiency, as
//! transferring strings from JavaScript to Rust is much slower than a single
//! integer.
//!
//! This second type of enum will also implement [`serde::Deserialize`],
//! `TryFrom<Value>`, but these will not convert from the made-up integer
//! values, and will fail converting from the constant strings from the game.
//!
//! To convert from constant strings, you have two options, depending on the
//! context.
//!
//! If you need to manually consume from a value in JavaScript, there are two
//! utility JavaScript functions per enum. They generally take the form
//! `__TYPE_num_to_str` and `__TYPE_str_to_num`. For example,
//! `__structure_type_num_to_str` and `__structure_type_str_to_num` convert
//! between [`StructureType`] integer representations and string
//! representations. See documentation on enums for more conversion functions.
//!
//! To use these, call the functions in JavaScript, like so:
//!
//! ```no_run
//! use screeps::{game, traits::TryInto, StructureType};
//! use stdweb::js;
//!
//! let spawns = game::spawns::values();
//! let r: StructureType = (js! {
//!     return __structure_type_str_to_num(@{spawns[0].as_ref()}.structureType);
//! })
//! .try_into()
//! .expect("expected structure type to convert successfully");
//! ```
//!
//! If you need to consume strings already in Rust, use either the [`FromStr`]
//! trait, or one of the `deserialize_from_str` functions on each of these
//! constants.
//!
//! [the game constants]: https://github.com/screeps/common/blob/master/lib/constants.js
//! [`FromStr`]: std::str::FromStr
pub mod find;
pub mod look;
mod numbers;
mod recipes;
mod small_enums;
mod types;

pub use self::{
    find::FindConstant,
    look::{Look, LookConstant},
    numbers::*,
    recipes::FactoryRecipe,
    small_enums::*,
    types::*,
};

/// Re-export of all constants related to [`Creep`] behavior and operations.
///
/// [`Creep`]: crate::objects::Creep
pub mod creep {
    pub use super::{
        numbers::{
            ATTACK_POWER, BUILD_POWER, CARRY_CAPACITY, CREEP_CLAIM_LIFE_TIME, CREEP_CORPSE_RATE,
            CREEP_LIFE_TIME, CREEP_PART_MAX_ENERGY, CREEP_SPAWN_TIME, DISMANTLE_COST,
            HARVEST_MINERAL_POWER, HARVEST_POWER, HEAL_POWER, MAX_CREEP_SIZE, RANGED_HEAL_POWER,
            REPAIR_COST, REPAIR_POWER, SPAWN_RENEW_RATIO, UPGRADE_CONTROLLER_POWER,
        },
        small_enums::{Part, ReturnCode},
    };
}

/// Re-export of all constants related to structures.
pub mod structure {
    pub use super::{
        numbers::{
            extension_energy_capacity, invader_core_creep_spawn_time, invader_core_expand_time,
            rampart_hits_max, ruin_decay_structures, stronghold_rampart_hits,
            CONSTRUCTION_COST_ROAD_SWAMP_RATIO, CONSTRUCTION_COST_ROAD_WALL_RATIO,
            CONTAINER_CAPACITY, CONTAINER_DECAY, CONTAINER_DECAY_TIME, CONTAINER_DECAY_TIME_OWNED,
            CONTAINER_HITS, EXTENSION_HITS, EXTRACTOR_COOLDOWN, EXTRACTOR_HITS, FACTORY_CAPACITY,
            FACTORY_HITS, INVADER_CORE_CONTROLLER_DOWNGRADE, INVADER_CORE_CONTROLLER_POWER,
            INVADER_CORE_HITS, LAB_ENERGY_CAPACITY, LAB_HITS, LAB_MINERAL_CAPACITY, LINK_CAPACITY,
            LINK_COOLDOWN, LINK_HITS, LINK_LOSS_RATIO, NUKER_COOLDOWN, NUKER_ENERGY_CAPACITY,
            NUKER_GHODIUM_CAPACITY, NUKER_HITS, OBSERVER_HITS, POWER_BANK_HITS,
            POWER_SPAWN_ENERGY_CAPACITY, POWER_SPAWN_HITS, POWER_SPAWN_POWER_CAPACITY,
            RAMPART_DECAY_AMOUNT, RAMPART_DECAY_TIME, RAMPART_HITS, RAMPART_HITS_MAX_RCL2,
            RAMPART_HITS_MAX_RCL3, RAMPART_HITS_MAX_RCL4, RAMPART_HITS_MAX_RCL5,
            RAMPART_HITS_MAX_RCL6, RAMPART_HITS_MAX_RCL7, RAMPART_HITS_MAX_RCL8, ROAD_DECAY_AMOUNT,
            ROAD_DECAY_TIME, ROAD_HITS, ROAD_WEAROUT, ROAD_WEAROUT_POWER_CREEP, RUIN_DECAY,
            SPAWN_ENERGY_CAPACITY, SPAWN_HITS, STORAGE_CAPACITY, STORAGE_HITS,
            STRONGHOLD_DECAY_TICKS, TERMINAL_CAPACITY, TERMINAL_HITS, TERMINAL_SEND_COST,
            TOWER_CAPACITY, TOWER_HITS, WALL_HITS, WALL_HITS_MAX,
        },
        types::StructureType,
    };
}

/// Re-export of all constants related to [`Mineral`] behavior and
/// [`StructureLab`] operations.
///
/// [`StructureLab`]: crate::objects::StructureLab
/// [`Mineral`]: crate::objects::Mineral
pub mod minerals {
    pub use super::{
        numbers::{
            mineral_min_amount, LAB_BOOST_ENERGY, LAB_BOOST_MINERAL, LAB_ENERGY_CAPACITY,
            LAB_MINERAL_CAPACITY, LAB_REACTION_AMOUNT, LAB_UNBOOST_ENERGY, LAB_UNBOOST_MINERAL,
            MINERAL_DENSITY_CHANGE, MINERAL_RANDOM_FACTOR, MINERAL_REGEN_TIME,
        },
        small_enums::Density,
        types::ResourceType,
    };
}

/// Re-export of all constants related to [`StructureController`] behavior and
/// GCL.
///
/// [`StructureController`]: crate::objects::StructureController
pub mod control {
    pub use super::numbers::{
        controller_downgrade, controller_levels, CONTROLLER_ATTACK_BLOCKED_UPGRADE,
        CONTROLLER_CLAIM_DOWNGRADE, CONTROLLER_DOWNGRADE_RESTORE,
        CONTROLLER_DOWNGRADE_SAFEMODE_THRESHOLD, CONTROLLER_MAX_UPGRADE_PER_TICK,
        CONTROLLER_NUKE_BLOCKED_UPGRADE, CONTROLLER_RESERVE, CONTROLLER_RESERVE_MAX, GCL_MULTIPLY,
        GCL_NOVICE, GCL_POW, SAFE_MODE_COOLDOWN, SAFE_MODE_COST, SAFE_MODE_DURATION,
        SIGN_PLANNED_AREA, SYSTEM_USERNAME,
    };
}

/// Re-export of all constants related to power.
pub mod power {
    pub use super::{
        numbers::{
            POWER_BANK_CAPACITY_MAX, POWER_BANK_CAPACITY_MIN, POWER_BANK_DECAY, POWER_BANK_HITS,
            POWER_BANK_HIT_BACK, POWER_BANK_RESPAWN_TIME, POWER_CREEP_DELETE_COOLDOWN,
            POWER_CREEP_LIFE_TIME, POWER_CREEP_MAX_LEVEL, POWER_CREEP_SPAWN_COOLDOWN,
            POWER_LEVEL_MULTIPLY, POWER_LEVEL_POW, POWER_SPAWN_ENERGY_CAPACITY,
            POWER_SPAWN_ENERGY_RATIO, POWER_SPAWN_POWER_CAPACITY,
        },
        small_enums::PowerClass,
        types::PowerType,
    };
}

/// Re-export of all constants related to [`StructurePortal`] behavior.
///
/// [`StructurePortal`]: crate::objects::StructurePortal
pub mod portal {
    pub use super::numbers::{
        PORTAL_DECAY, PORTAL_MAX_TIMEOUT, PORTAL_MIN_TIMEOUT, PORTAL_UNSTABLE,
    };
}

/// Re-export of all constants related to [`Source`] behavior.
///
/// [`Source`]: crate::objects::Source
pub mod source {
    pub use super::numbers::{
        ENERGY_DECAY, ENERGY_REGEN_TIME, INVADERS_ENERGY_GOAL, SOURCE_ENERGY_CAPACITY,
        SOURCE_ENERGY_KEEPER_CAPACITY, SOURCE_ENERGY_NEUTRAL_CAPACITY,
    };
}

/// Re-export of all constants related to the [market].
///
/// [market]: crate::game::market
pub mod market {
    pub use super::numbers::{
        MARKET_FEE, TERMINAL_CAPACITY, TERMINAL_COOLDOWN, TERMINAL_MIN_SEND, TERMINAL_SEND_COST,
    };
}

/// Re-export of all constants related to [`StructureSpawn`] operations.
///
/// [`StructureSpawn`]: crate::objects::StructureSpawn
pub mod spawn {
    pub use super::numbers::{
        extension_energy_capacity, CREEP_SPAWN_TIME, ENERGY_REGEN_TIME, MAX_CREEP_SIZE,
        SPAWN_ENERGY_CAPACITY, SPAWN_ENERGY_START, SPAWN_RENEW_RATIO,
    };
}

/// Re-export of all constants related to [`StructureTower`] operations.
///
/// [`StructureTower`]: crate::objects::StructureTower
pub mod tower {
    pub use super::numbers::{
        TOWER_CAPACITY, TOWER_ENERGY_COST, TOWER_FALLOFF, TOWER_FALLOFF_RANGE, TOWER_OPTIMAL_RANGE,
        TOWER_POWER_ATTACK, TOWER_POWER_HEAL, TOWER_POWER_REPAIR,
    };
}

/// Re-export of all constants related to [`StructureNuker`] and [`Nuke`].
///
/// [`StructureNuker`]: crate::objects::StructureNuker
/// [`Nuke`]: crate::objects::Nuke
pub mod nuke {
    pub use super::numbers::{
        NUKER_COOLDOWN, NUKER_ENERGY_CAPACITY, NUKER_GHODIUM_CAPACITY, NUKE_DAMAGE_RANGE_0,
        NUKE_DAMAGE_RANGE_2, NUKE_LAND_TIME, NUKE_RANGE,
    };
}

/// Re-export of all constants related to [`StructureObserver`] operations.
///
/// [`StructureObserver`]: crate::objects::StructureObserver
pub mod observer {
    pub use super::numbers::OBSERVER_RANGE;
}

/// Re-export of all constants related to [`Resource`]s.
///
/// [`Resource`]: crate::objects::Resource
pub mod resource {
    pub use super::{numbers::ENERGY_DECAY, types::ResourceType};
}

/// Re-export of all constants related to [`Tombstone`]s.
///
/// [`Tombstone`]: crate::objects::Tombstone
pub mod tombstone {
    pub use super::numbers::{TOMBSTONE_DECAY_PER_PART, TOMBSTONE_DECAY_POWER_CREEP};
}

/// Re-export of all constants related to [`Flag`]s.
///
/// [`Flag`]: crate::objects::Flag
pub mod flags {
    pub use super::{numbers::FLAGS_LIMIT, small_enums::Color};
}<|MERGE_RESOLUTION|>--- conflicted
+++ resolved
@@ -7,11 +7,6 @@
 //! - OBSTACLE_OBJECT_TYPES
 //! - WORLD_WIDTH / WORLD_HEIGHT (deprecated in Screeps)
 //! - CONTROLLER_STRUCTURES
-<<<<<<< HEAD
-//! - BOOSTS
-=======
-//! - REACTIONS
->>>>>>> 10ad7ac8
 //! - POWER_INFO
 //!
 //! # Notes on Deserialization
