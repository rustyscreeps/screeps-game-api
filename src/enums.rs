--- conflicted
+++ resolved
@@ -446,40 +446,6 @@
 }
 
 #[derive(Clone, Copy, Debug)]
-<<<<<<< HEAD
-pub enum TransferableObjectConversionError {
-    NotTransferable,
-}
-
-impl TryFrom<StructureObject> for TransferableObject {
-    type Error = TransferableObjectConversionError;
-
-    fn try_from(structure: StructureObject) -> Result<Self, Self::Error> {
-        match structure {
-            StructureObject::StructureExtension(val) => Ok(Self::StructureExtension(val)),
-            StructureObject::StructureContainer(val) => Ok(Self::StructureContainer(val)),
-            StructureObject::StructureFactory(val) => Ok(Self::StructureFactory(val)),
-            StructureObject::StructureLab(val) => Ok(Self::StructureLab(val)),
-            StructureObject::StructureLink(val) => Ok(Self::StructureLink(val)),
-            StructureObject::StructureNuker(val) => Ok(Self::StructureNuker(val)),
-            StructureObject::StructureSpawn(val) => Ok(Self::StructureSpawn(val)),
-            StructureObject::StructureStorage(val) => Ok(Self::StructureStorage(val)),
-            StructureObject::StructureTower(val) => Ok(Self::StructureTower(val)),
-            StructureObject::StructurePowerSpawn(val) => Ok(Self::StructurePowerSpawn(val)),
-            StructureObject::StructureTerminal(val) => Ok(Self::StructureTerminal(val)),
-
-            StructureObject::StructureController(_)
-            | StructureObject::StructureExtractor(_)
-            | StructureObject::StructureInvaderCore(_)
-            | StructureObject::StructureKeeperLair(_)
-            | StructureObject::StructureObserver(_)
-            | StructureObject::StructurePortal(_)
-            | StructureObject::StructurePowerBank(_)
-            | StructureObject::StructureRampart(_)
-            | StructureObject::StructureRoad(_)
-            | StructureObject::StructureWall(_) => {
-                Err(TransferableObjectConversionError::NotTransferable)
-=======
 pub enum OwnedStructureConversionError {
     NotOwnable
 }
@@ -511,7 +477,44 @@
             | StructureObject::StructurePowerBank(_)
             | StructureObject::StructureWall(_) => {
                 Err(OwnedStructureConversionError::NotOwnable)
->>>>>>> 8e044748
+            }
+        }
+    }
+}
+
+#[derive(Clone, Copy, Debug)]
+pub enum TransferableObjectConversionError {
+    NotTransferable,
+}
+
+impl TryFrom<StructureObject> for TransferableObject {
+    type Error = TransferableObjectConversionError;
+
+    fn try_from(structure: StructureObject) -> Result<Self, Self::Error> {
+        match structure {
+            StructureObject::StructureExtension(val) => Ok(Self::StructureExtension(val)),
+            StructureObject::StructureContainer(val) => Ok(Self::StructureContainer(val)),
+            StructureObject::StructureFactory(val) => Ok(Self::StructureFactory(val)),
+            StructureObject::StructureLab(val) => Ok(Self::StructureLab(val)),
+            StructureObject::StructureLink(val) => Ok(Self::StructureLink(val)),
+            StructureObject::StructureNuker(val) => Ok(Self::StructureNuker(val)),
+            StructureObject::StructureSpawn(val) => Ok(Self::StructureSpawn(val)),
+            StructureObject::StructureStorage(val) => Ok(Self::StructureStorage(val)),
+            StructureObject::StructureTower(val) => Ok(Self::StructureTower(val)),
+            StructureObject::StructurePowerSpawn(val) => Ok(Self::StructurePowerSpawn(val)),
+            StructureObject::StructureTerminal(val) => Ok(Self::StructureTerminal(val)),
+
+            StructureObject::StructureController(_)
+            | StructureObject::StructureExtractor(_)
+            | StructureObject::StructureInvaderCore(_)
+            | StructureObject::StructureKeeperLair(_)
+            | StructureObject::StructureObserver(_)
+            | StructureObject::StructurePortal(_)
+            | StructureObject::StructurePowerBank(_)
+            | StructureObject::StructureRampart(_)
+            | StructureObject::StructureRoad(_)
+            | StructureObject::StructureWall(_) => {
+                Err(TransferableObjectConversionError::NotTransferable)
             }
         }
     }
