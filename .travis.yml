language: rust
cache: cargo
rust:
- stable
- nightly
os: linux
install:
- rustup target add wasm32-unknown-unknown
- | # download cargo web
    cargo_web_release=$(curl -L -s -H 'Accept: application/json' \
        https://github.com/koute/cargo-web/releases/latest)
    cargo_web_version=$(echo $cargo_web_release \
        | sed -e 's/.*"tag_name":"\([^"]*\)".*/\1/')
    if [ "$(uname -s)" == "Darwin" ]; then
      cargo_web_host_triple="x86_64-apple-darwin"
    else
      cargo_web_host_triple="x86_64-unknown-linux-gnu"
    fi
    cargo_web_url_prefix="https://github.com/koute/cargo-web/releases/download"
    cargo_web_url="$cargo_web_url_prefix/$cargo_web_version/cargo-web-$cargo_web_host_triple.gz"

    echo "Downloading cargo-web from: $cargo_web_url"
    curl -L "$cargo_web_url" | gzip -d > cargo-web
    chmod +x cargo-web

    mkdir -p ~/.cargo/bin
    mv cargo-web ~/.cargo/bin
script:
- cargo web build --target=wasm32-unknown-unknown --verbose
- cargo web build --target=wasm32-unknown-unknown --all-features --verbose
- cargo test --verbose
<<<<<<< HEAD
# Temporarily disabled due to issues on 1.44 nightly builds, see issue #287
#- cargo web test --verbose --nodejs
=======
- cargo web test --verbose --nodejs
jobs:
  allow_failures:
    - rust: nightly
>>>>>>> 85ba844c
<|MERGE_RESOLUTION|>--- conflicted
+++ resolved
@@ -29,12 +29,7 @@
 - cargo web build --target=wasm32-unknown-unknown --verbose
 - cargo web build --target=wasm32-unknown-unknown --all-features --verbose
 - cargo test --verbose
-<<<<<<< HEAD
-# Temporarily disabled due to issues on 1.44 nightly builds, see issue #287
-#- cargo web test --verbose --nodejs
-=======
 - cargo web test --verbose --nodejs
 jobs:
   allow_failures:
-    - rust: nightly
->>>>>>> 85ba844c
+    - rust: nightly